{
	// --- AUTO FORMAT CODE ON SAVE ---
	"editor.formatOnSave": true,
	"editor.formatOnSaveMode": "modificationsIfAvailable",
	"editor.defaultFormatter": "esbenp.prettier-vscode",
	"eslint.format.enable": true,
	// ---------------------------------
	"editor.codeActionsOnSave": {
		"source.fixAll": "never",
		"source.fixAll.eslint": "explicit"
	},
	"gitlens.showWelcomeOnInstall": false,
	"gitlens.showWhatsNewAfterUpgrades": false,
	"gitlens.plusFeatures.enabled": false,
	"typescript.tsdk": "node_modules/typescript/lib",
	"files.associations": {
		".eslintrc.json": "jsonc",
		"tsconfig*.json": "jsonc"
	},
	"search.exclude": {
		"**/node_modules": true,
		"**/dist": true,
		"**/.svelte-kit": true,
		"**/build": true,
		"**/coverage": true,
		"**/.turbo": true
	},
	"files.watcherExclude": {
		"**/dist": true
	},
	"[yaml]": {
		"editor.defaultFormatter": "redhat.vscode-yaml"
	},
	"[jsonc]": {
		"editor.defaultFormatter": "esbenp.prettier-vscode"
	},
	"[typescript]": {
		"editor.defaultFormatter": "esbenp.prettier-vscode"
	},
	"cSpell.words": ["inlang"],
	"[astro]": {
		"editor.defaultFormatter": "astro-build.astro-vscode"
	},
	"[svg]": {
		"editor.defaultFormatter": "jock.svg"
<<<<<<< HEAD
	}
=======
	},
	"testing.automaticallyOpenPeekView": "never",
	"git.mergeEditor": true
>>>>>>> 07e198f7
}<|MERGE_RESOLUTION|>--- conflicted
+++ resolved
@@ -43,11 +43,7 @@
 	},
 	"[svg]": {
 		"editor.defaultFormatter": "jock.svg"
-<<<<<<< HEAD
-	}
-=======
 	},
 	"testing.automaticallyOpenPeekView": "never",
 	"git.mergeEditor": true
->>>>>>> 07e198f7
 }