--- conflicted
+++ resolved
@@ -20,76 +20,44 @@
 const middleware = createMiddleware({});
 const env = await serverSideEnv();
 
-<<<<<<< HEAD
 export const gitProxyRouter = Router();
 
 // forward git requests to the proxy with wildcard `*`.
 gitProxyRouter.all(
-	env.VITE_GIT_REQUEST_PROXY_PATH + "*",
-	verifyInlangSession({ sessionRequired: false }),
-	async (request: InlangSessionRequest, response, next) => {
-		// TODO enable after https://github.com/brillout/vite-plugin-ssr/discussions/560#discussioncomment-4420315
-		// TODO currently not using vite to bundle this file, hence the call below will not be pruned
-		// assert(request.url.startsWith(env.VITE_GIT_REQUEST_PROXY_PATH));
+  env.VITE_GIT_REQUEST_PROXY_PATH + "*",
+  verifyInlangSession({ sessionRequired: false }),
+  async (request: InlangSessionRequest, response, next) => {
+    // TODO enable after https://github.com/brillout/vite-plugin-ssr/discussions/560#discussioncomment-4420315
+    // TODO currently not using vite to bundle this file, hence the call below will not be pruned
+    // assert(request.url.startsWith(env.VITE_GIT_REQUEST_PROXY_PATH));
 
-		if (request.path.includes("github") === false) {
-			response.status(500).send("Unsupported git hosting provider.");
-		}
-		try {
-			// decrypt the access token if it exists
+    if (request.path.includes("github") === false) {
+      response.status(500).send("Unsupported git hosting provider.");
+    }
+    try {
+      // decrypt the access token if it exists
 
-			let sessionData;
-			if (request.session != undefined) {
-				sessionData = await request.session.getSessionData();
-			}
+      let sessionData;
+      if (request.session != undefined) {
+        sessionData = await request.session.getSessionData();
+      }
 
-			const encryptedAccessToken = sessionData?.encryptedAccessToken;
-			if (encryptedAccessToken) {
-				const decryptedAccessToken = await decryptAccessToken({
-					JWE_SECRET_KEY: env.JWE_SECRET_KEY,
-					jwe: encryptedAccessToken,
-				});
-				// set the authorization header (must be base64 encoded)
-				request.headers["authorization"] = `Basic ${btoa(
-					decryptedAccessToken
-				)}`;
-			}
-			// remove the proxy path from the url
-			request.url = request.url.slice(env.VITE_GIT_REQUEST_PROXY_PATH.length);
-			middleware(request, response, next);
-		} catch (error) {
-			next(error);
-		}
-	}
-);
-=======
-export async function proxy(
-  request: Request,
-  response: Response,
-  next: NextFunction
-) {
-  // TODO enable after https://github.com/brillout/vite-plugin-ssr/discussions/560#discussioncomment-4420315
-  // TODO currently not using vite to bundle this file, hence the call below will not be pruned
-  // assert(request.url.startsWith(env.VITE_GIT_REQUEST_PROXY_PATH));
-  if (request.path.includes("github") === false) {
-    response.status(500).send("Unsupported git hosting provider.");
+      const encryptedAccessToken = sessionData?.encryptedAccessToken;
+      if (encryptedAccessToken) {
+        const decryptedAccessToken = await decryptAccessToken({
+          JWE_SECRET_KEY: env.JWE_SECRET_KEY,
+          jwe: encryptedAccessToken,
+        });
+        // set the authorization header (must be base64 encoded)
+        request.headers["authorization"] = `Basic ${btoa(
+          decryptedAccessToken
+        )}`;
+      }
+      // remove the proxy path from the url
+      request.url = request.url.slice(env.VITE_GIT_REQUEST_PROXY_PATH.length);
+      middleware(request, response, next);
+    } catch (error) {
+      next(error);
+    }
   }
-  try {
-    // decrypt the access token
-    const encryptedAccessToken = request.session?.encryptedAccessToken;
-    if (encryptedAccessToken) {
-      const decryptedAccessToken = await decryptAccessToken({
-        JWE_SECRET_KEY: env.JWE_SECRET_KEY,
-        jwe: encryptedAccessToken,
-      });
-      // set the authorization header (must be base64 encoded)
-      request.headers["authorization"] = `Basic ${btoa(decryptedAccessToken)}`;
-    }
-    // remove the proxy path from the url
-    request.url = request.url.slice(env.VITE_GIT_REQUEST_PROXY_PATH.length);
-    middleware(request, response, next);
-  } catch (error) {
-    next(error);
-  }
-}
->>>>>>> 4b7090d8
+);