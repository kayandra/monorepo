import { createSignal, For, JSXElement, Match, onMount, Show, Switch } from "solid-js"
import IconTwitter from "~icons/cib/twitter"
import IconGithub from "~icons/cib/github"
import IconDiscord from "~icons/cib/discord"
import IconClose from "~icons/material-symbols/close-rounded"
import IconSignOut from "~icons/material-symbols/logout-rounded"
import IconMenu from "~icons/material-symbols/menu-rounded"
import IconExpand from "~icons/material-symbols/expand-more-rounded"
import { useLocalStorage } from "@src/services/local-storage/index.js"
import { showToast } from "@src/components/Toast.jsx"
import { currentPageContext } from "@src/renderer/state.js"
import { onSignOut } from "@src/services/auth/index.js"
import { telemetryBrowser } from "@inlang/telemetry"
import { Button, buttonType } from "./index/components/Button.jsx"
import { SectionLayout } from "./index/components/sectionLayout.jsx"
<<<<<<< HEAD
import { defaultLanguage } from "@src/renderer/_default.page.route.js"
=======
import { rpc } from "@inlang/rpc"
import { defaultLanguage, extractLocale } from "@src/renderer/_default.page.route.js"
>>>>>>> 9dd0563f
import { useI18n } from "@solid-primitives/i18n"
import { NewsletterForm } from "@src/components/NewsletterForm.jsx"

/**
 * Ensure that all elements use the same margins.
 *
 * Why are the classes below not applied to the outer layout?
 *
 * The dividers of the Header and Footer would not span the
 * entire width of the screen.
 */
const layoutMargins = "max-w-screen-xl w-full mx-auto px-4 sm:px-10 "

// command-f this repo to find where the layout is called
export function Layout(props: { children: JSXElement }) {
	return (
		<div class="flex flex-col">
			<Header />
			{/* the outer div is growing to occupy the entire height and thereby
			push the footer to the bottom */}
			<div class={"grow flex flex-col min-h-screen " + layoutMargins}>
				{/* the children are wrapped in a div to avoid flex and grow being applied to them from the outer div */}
				{props.children}
			</div>
			<Footer isLandingPage={false} />
		</div>
	)
}

export const LandingPageLayout = (props: { children: JSXElement; landingpage?: boolean }) => {
	return (
		<div class="flex flex-col min-h-screen">
			<Header landingpage={props.landingpage} />
			{/* the outer div is growing to occupy the entire height and thereby
			push the footer to the bottom */}
			<div class={"grow flex flex-col "}>
				{/* the children are wrapped in a div to avoid flex and grow being applied to them from the outer div */}
				{props.children}
			</div>
			<Footer isLandingPage />
		</div>
	)
}

const socialMediaLinks = [
	{
		name: "Twitter",
		href: "https://twitter.com/inlangHQ",
		Icon: IconTwitter,
		screenreader: "Twitter Profile",
	},
	{
		name: "GitHub",
		href: "https://github.com/inlang/inlang",
		Icon: IconGithub,
		screenreader: "GitHub Repository",
	},
	{
		name: "Discord",
		href: "https://discord.gg/gdMPPWy57R",
		Icon: IconDiscord,
		screenreader: "Discord Server",
	},
]

function Header(props: { landingpage?: boolean }) {
	const links = [
		{ name: "Blog", href: "/blog", type: "text" as buttonType },
		{ name: "Docs", href: "/documentation", type: "text" as buttonType },
		{
			name: "Feedback",
			href: "https://github.com/inlang/inlang/discussions",
			type: "text" as buttonType,
		},
	]

	const [localStorage] = useLocalStorage()
	const [mobileMenuIsOpen, setMobileMenuIsOpen] = createSignal(false)
	const [, { locale }] = useI18n()

	const getLocale = () => {
		const language = locale() || defaultLanguage
		return language !== defaultLanguage ? "/" + language : ""
	}

	return (
		<>
			<header
				// bg-surface-1 is with fixed hex value to avoid transparency with dooms scrolling behaviour
				class="sticky top-0 z-[9999] w-full bg-background border-b border-surface-2"
			>
				<div class={`w-full h-full py-4 px-4 sm:px-10 ${props.landingpage && "px-10"}`}>
					<nav class={"max-w-screen-xl w-full mx-auto xl:px-10"}>
						<div class="flex">
							<a href={getLocale() + "/"} class="flex items-center w-fit">
								<img class="h-9 w-9" src="/favicon/safari-pinned-tab.svg" alt="Company Logo" />
								<span class="self-center pl-2 text-left font-semibold text-surface-900">
									inlang
								</span>
							</a>
							<div class="w-full content-center">
								<div class="hidden md:flex justify-end items-center gap-8">
									<div class="flex gap-8">
										<For each={socialMediaLinks}>
											{(link) => (
												<a
													target="_blank"
													class="link link-primary flex space-x-2 items-center"
													href={link.href}
												>
													<link.Icon class="w-5 h-5" />
													<span class="sr-only">{link.name}</span>
												</a>
											)}
										</For>
									</div>
									<For each={links}>
										{(link) => (
											<Button type={link.type} href={link.href}>
												{link.name}
											</Button>
										)}
									</For>
									<Show
										when={
											currentPageContext.urlParsed.pathname.includes("editor") === false &&
											currentPageContext.urlParsed.pathname.includes("documentation") === false &&
											currentPageContext.urlParsed.pathname.includes("blog") === false
										}
									>
										<LanguagePicker />
									</Show>
									<Show when={currentPageContext.urlParsed.pathname.includes("editor") === false}>
										<Button type="secondary" href="/editor">
											Open Editor
										</Button>
									</Show>
									{/* not overwhelming the user by only showing login button when not on landig page */}
									<Show
										when={
											localStorage.user || currentPageContext.urlParsed.pathname.includes("editor")
										}
									>
										<UserDropdown />
									</Show>
								</div>
							</div>
							{/* Controll the Dropdown/Navbar  if its open then Show MobileNavMenue */}
							<div class="md:hidden flex items-center">
								<button
									onClick={() => setMobileMenuIsOpen(!mobileMenuIsOpen())}
									type="button"
									class="inline-flex items-center justify-center text-primary "
								>
									<span class="sr-only">{mobileMenuIsOpen() ? "Close menu" : "Open menu"}</span>
									{mobileMenuIsOpen() ? (
										<IconClose class="w-6 h-6" />
									) : (
										<IconMenu class="w-6 h-6" />
									)}
								</button>
							</div>
						</div>
						{/* MobileNavbar includes the Navigation for the Documentations sites  */}
						<Show when={mobileMenuIsOpen()}>
							<ol class="space-y-1 relativ w-full min-h-full pt-3 pl-[10px] overflow">
								<For each={links}>
									{(link) => (
										<sl-tree>
											<a
												class="link grow min-w-full text-on-surface link-primary w-full"
												href={link.href}
												onClick={() => setMobileMenuIsOpen(!mobileMenuIsOpen())}
											>
												<sl-tree-item>{link.name}</sl-tree-item>
											</a>
										</sl-tree>
									)}
								</For>
							</ol>
						</Show>
					</nav>
				</div>
			</header>
		</>
	)
}

const docLinks = [
	{ name: "Getting Started", href: "/documentation/quick-start", type: "text" as buttonType },
	{ name: "Why inlang", href: "/documentation", type: "text" as buttonType },
	{ name: "Contribute", href: "/documentation/contributing", type: "text" as buttonType },
]
const resourceLinks = [
	{ name: "Blog", href: "/blog", type: "text" as buttonType },
	{
		name: "Roadmap",
		href: "https://github.com/orgs/inlang/projects?query=is%3Aopen",
		type: "text" as buttonType,
	},
	{ name: "Github", href: "https://github.com/inlang/inlang", type: "text" as buttonType },
	{ name: "Twitter", href: "https://twitter.com/inlangHQ", type: "text" as buttonType },
	{ name: "Discord", href: "https://discord.gg/gdMPPWy57R", type: "text" as buttonType },
]
const contactLinks = [
	{ name: "Get in Touch", href: "mailto:hello@inlang.com", type: "text" as buttonType },
	{
		name: "Join the Team",
		href: "https://inlang.notion.site/Careers-82277169d07a4d30b9c9b5a625a6a0ef",
		type: "text" as buttonType,
	},
	{
		name: "Feedback",
		href: "https://github.com/inlang/inlang/discussions/categories/feedback",
		type: "text" as buttonType,
	},
]

const Footer = (props: { isLandingPage: boolean }) => {
	return (
		<footer class="border-t border-surface-100 overflow-hidden">
			<SectionLayout showLines={props.isLandingPage} type="lightGrey">
				<div class="flex flex-row flex-wrap-reverse py-16 px-6 md:px-10 xl:px-0 gap-10 md:gap-x-0 md:gap-y-10 xl:gap-0">
					<div class="w-full md:w-1/3 xl:w-1/4 xl:px-10 flex flex-row items-center md:items-start md:flex-col justify-between">
						<a href="/" class="flex items-center w-fit">
							<img class="h-9 w-9" src="/favicon/safari-pinned-tab.svg" alt="Company Logo" />
							<span class="self-center pl-2 text-left font-semibold text-surface-900">inlang</span>
						</a>
					</div>
					<div class="w-full md:w-1/3 xl:w-1/4 xl:px-10 flex flex-col pt-2">
						<p class="font-semibold text-surface-900 pb-3">Docs</p>
						<For each={docLinks}>
							{(link) => (
								<div class="w-fit opacity-80">
									<Button type={link.type} href={link.href}>
										{link.name}
									</Button>
								</div>
							)}
						</For>
					</div>
					<div class="w-full md:w-1/3 xl:w-1/4 xl:px-10 flex flex-col pt-2">
						<p class="font-semibold text-surface-900 pb-3">Resources</p>
						<For each={resourceLinks}>
							{(link) => (
								<div class="w-fit opacity-80">
									<Button type={link.type} href={link.href}>
										{link.name}
									</Button>
								</div>
							)}
						</For>
					</div>
					<div class="hidden invisible xl:visible xl:w-1/4 xl:px-10 xl:flex flex-col pt-2">
						<p class="font-semibold text-surface-900 pb-3">Let's talk</p>
						<For each={contactLinks}>
							{(link) => (
								<div class="w-fit opacity-80">
									<Button type={link.type} href={link.href}>
										{link.name}
									</Button>
								</div>
							)}
						</For>
					</div>
					<div class="flex visible xl:invisible w-full xl:w-1/4 px-10 bg-surface-100 border border-surface-200 xl:hidden flex-col gap-6 py-10 rounded">
						<p class="text-lg text-surface-800 font-semibold">Let's talk</p>
						<p class="text-surface-600">
							We welcome your input, feedback, and ideas! If you would like to get in touch with us,
							please don't hesitate to send us an email.
						</p>
						<a href="mailto:hello@inlang.com">
							<button class="h-10 text-sm text-background px-4 bg-surface-700 w-full rounded-md font-medium">
								Get in Touch
							</button>
						</a>
					</div>
				</div>
				<div class="px-6 xl:px-0 flex flex-col xl:flex-row justify-between items-end gap-8 pb-16">
					<div class="xl:px-10 xl:flex flex-col gap-2 md:gap-4 pt-2 max-xl:w-full">
						<NewsletterForm />
					</div>
					<div class="xl:w-1/4 xl:px-10 flex items-center justify-between pt-2 max-xl:w-full">
						<p class="text-surface-700 font-medium w-fit">© inlang 2023</p>
						<LanguagePicker />
					</div>
				</div>
			</SectionLayout>
		</footer>
	)
}

/**
 * Dropdown with user information and actions.
 */
function UserDropdown() {
	const [localStorage, setLocalStorage] = useLocalStorage()

	async function handleSignOut() {
		try {
			await onSignOut({ setLocalStorage })
			showToast({
				title: "Signed out",
				variant: "success",
			})
			// https://posthog.com/docs/integrate/client/js#reset-after-logout
			telemetryBrowser.reset()
		} catch (error) {
			showToast({
				title: "Error",
				variant: "danger",
				// @ts-ignore
				message: error?.message,
			})
		}
	}

	return (
		<>
			<Switch>
				<Match when={localStorage.user}>
					<sl-dropdown>
						<div slot="trigger" class="flex items-center cursor-pointer">
							<img
								src={localStorage.user?.avatarUrl}
								alt="user avatar"
								class="w-6 h-6 rounded-full"
							/>
							<div class="w-5 h-5 opacity-50">
								<IconExpand />
							</div>
						</div>
						<sl-menu>
							<div class="px-7 py-2 bg-surface-1 text-on-surface">
								<p>Signed in as</p>
								<p class="font-medium">{localStorage.user?.username}</p>
							</div>
							<sl-menu-item onClick={handleSignOut}>
								<IconSignOut
									// @ts-ignore
									slot="prefix"
								/>
								Sign out
							</sl-menu-item>
						</sl-menu>
					</sl-dropdown>
				</Match>
			</Switch>
		</>
	)
}

/**
 * Language picker for the landing page.
 */
function LanguagePicker() {
	const [localeIsLoaded, setLocaleIsLoaded] = createSignal(false)
	const [, { locale }] = useI18n()

	onMount(() => {
		setLocaleIsLoaded(true)
	})

	const languages = [
		{
			code: "en",
			name: "English",
		},
		{
			code: "de",
			name: "Deutsch",
		},
	]

	const handleSwitchTransltion = (language: { code: string; name: string }) => {
		console.log("path", currentPageContext.urlParsed.pathname)
		window.history.pushState(
			{},
			"",
			(language.code !== defaultLanguage ? "/" + language.code : "") +
				extractLocale(currentPageContext.urlParsed.pathname).urlWithoutLocale,
		)
		locale(language.code)
	}

	return (
		<div class="w-fit">
			<Show when={localeIsLoaded()}>
				<sl-dropdown>
					<div
						slot="trigger"
						class="flex items-center cursor-pointer h-10 flex items-center text-surface-700 font-medium link-primary text-sm"
					>
						<p>{locale().toUpperCase()}</p>
						<IconExpand class="w-5 h-5 opacity-50" />
					</div>
					<sl-menu>
						<For each={languages}>
							{(language) => (
								<sl-menu-item
									prop:type="checkbox"
									// @ts-ignore
									checked={locale() === language.code}
									onClick={() => handleSwitchTransltion(language)}
								>
									{language.name}
									<p class="opacity-50" slot="suffix">
										{language.code}
									</p>
								</sl-menu-item>
							)}
						</For>
					</sl-menu>
				</sl-dropdown>
			</Show>
		</div>
	)
}<|MERGE_RESOLUTION|>--- conflicted
+++ resolved
@@ -13,12 +13,8 @@
 import { telemetryBrowser } from "@inlang/telemetry"
 import { Button, buttonType } from "./index/components/Button.jsx"
 import { SectionLayout } from "./index/components/sectionLayout.jsx"
-<<<<<<< HEAD
-import { defaultLanguage } from "@src/renderer/_default.page.route.js"
-=======
 import { rpc } from "@inlang/rpc"
 import { defaultLanguage, extractLocale } from "@src/renderer/_default.page.route.js"
->>>>>>> 9dd0563f
 import { useI18n } from "@solid-primitives/i18n"
 import { NewsletterForm } from "@src/components/NewsletterForm.jsx"
 
