--- conflicted
+++ resolved
@@ -88,7 +88,6 @@
 	setFsChange: Setter<Date>
 
 	/**
-<<<<<<< HEAD
 	 * The current inlang config.
 	 *
 	 * Undefined if no inlang config exists/has been found.
@@ -106,9 +105,6 @@
 
 	/**
 	 * FilterLanguages show or hide the different messages.
-=======
-	 * Filtered languages.
->>>>>>> d5898bcb
 	 */
 	filteredLanguages: () => Language[]
 	setFilteredLanguages: Setter<Language[]>
