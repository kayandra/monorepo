<<<<<<< HEAD
import { setContext } from "svelte"
=======
import type * as Ast from "@inlang/core/ast"
>>>>>>> b0b86cf2
import { writable, type Readable } from "svelte/store"
import type { RelativeUrl } from "../../../../index.js"
import type { SvelteKitClientRuntime } from "../index.js"
import {
	getRuntimeFromContext as getRuntimeFromContextShared,
	addRuntimeToContext as addRuntimeToContextShared,
} from "../shared/context.js"
import type * as Runtime from "../../../../runtime/index.js"
import type { LanguageTag } from '@inlang/core/languageTag'
import { logDeprecation } from '../../../../utils.js'

// ------------------------------------------------------------------------------------------------

type RuntimeContext<
	LanguageTag extends LanguageTag = LanguageTag,
	InlangFunction extends Runtime.InlangFunction = Runtime.InlangFunction,
> = {
		languageTag: Readable<LanguageTag>
		sourceLanguageTag: LanguageTag
		languageTags: LanguageTag[]
	i: Readable<InlangFunction>
		changeLanguageTag: (languageTag: LanguageTag) => Promise<void>
	loadResource: SvelteKitClientRuntime["loadResource"]
	route: (href: RelativeUrl) => RelativeUrl
		switchLanguage: (languageTag: LanguageTag) => Promise<void>
		referenceLanguage: LanguageTag
		language: LanguageTag
		languages: LanguageTag[]
}

export const getRuntimeFromContext = () => getRuntimeFromContextShared() as RuntimeContext

export const addRuntimeToContext = (runtime: SvelteKitClientRuntime) => {
	const _language = writable(runtime.languageTag as LanguageTag)
	const _i = writable(runtime.i)

	const changeLanguageTag = async (languageTag: LanguageTag) => {
		if (runtime.languageTag === languageTag) return

		await runtime.loadResource(languageTag)

		runtime.changeLanguageTag(languageTag)

		_i.set(runtime.i)
		_language.set(languageTag)
	}

<<<<<<< HEAD
	setContext<RuntimeContext>(inlangSymbol, {
		languageTag: readonly(_language),
		sourceLanguageTag: runtime.sourceLanguageTag,
		languageTags: runtime.languageTags,
=======
	addRuntimeToContextShared<RuntimeContext>({
		language: readonly(_language),
		referenceLanguage: runtime.referenceLanguage,
		languages: runtime.languages,
>>>>>>> b0b86cf2
		i: readonly(_i),
		loadResource: runtime.loadResource,
		changeLanguageTag,
		route,
		referenceLanguage: runtime.referenceLanguage,
		language: runtime.language!,
		languages: runtime.languages,
		switchLanguage: (...args: Parameters<typeof changeLanguageTag>) => {
			logDeprecation('switchLanguage', 'changeLanguageTag')
			return changeLanguageTag(...args)
		},
	})
}

// TODO: output warning during dev that calling this does not make sense
const route = (href: RelativeUrl) => {
	if (import.meta.env.DEV) {
		console.info(
			`Calling the function 'route' is unnecessary with this project configuration, because it only returns the input.`,
		)
	}

	return href
}

// ------------------------------------------------------------------------------------------------

// copy from "svelte/store" to support older versions than `3.56.0`
function readonly<T>(store: Readable<T>): Readable<T> {
	return {
		// @ts-ignore
		subscribe: store.subscribe.bind(store),
	}
}<|MERGE_RESOLUTION|>--- conflicted
+++ resolved
@@ -1,8 +1,3 @@
-<<<<<<< HEAD
-import { setContext } from "svelte"
-=======
-import type * as Ast from "@inlang/core/ast"
->>>>>>> b0b86cf2
 import { writable, type Readable } from "svelte/store"
 import type { RelativeUrl } from "../../../../index.js"
 import type { SvelteKitClientRuntime } from "../index.js"
@@ -50,17 +45,10 @@
 		_language.set(languageTag)
 	}
 
-<<<<<<< HEAD
 	setContext<RuntimeContext>(inlangSymbol, {
 		languageTag: readonly(_language),
 		sourceLanguageTag: runtime.sourceLanguageTag,
 		languageTags: runtime.languageTags,
-=======
-	addRuntimeToContextShared<RuntimeContext>({
-		language: readonly(_language),
-		referenceLanguage: runtime.referenceLanguage,
-		languages: runtime.languages,
->>>>>>> b0b86cf2
 		i: readonly(_i),
 		loadResource: runtime.loadResource,
 		changeLanguageTag,
