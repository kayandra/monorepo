--- conflicted
+++ resolved
@@ -1,25 +1,15 @@
 <script>
-<<<<<<< HEAD
 	import { i, languageTags, switchLanguage } from "@inlang/sdk-js"
-
-	console.log(11, switchLanguage);
-=======
-	import { i, languages, switchLanguage } from "@inlang/sdk-js"
 	import { onMount } from "svelte"
 	import { test } from "./test.js"
->>>>>>> b0b86cf2
 
 	onMount(() => {
 		test()
 	})
 </script>
 
-<<<<<<< HEAD
 {#each languageTags as lang}
-=======
-{#each languages as lang}
->>>>>>> b0b86cf2
-	<button on:click={() => switchLanguage(lang)}>{lang}</button>
+	<button on:click={() =>switchLanguage(lang)}>{lang}</button>
 {/each}
 
 <h1>{i("welcome")}</h1>