import * as vscode from "vscode";
import { setState } from "./state.js";
import { extractMessageCommand } from "./commands/extractMessage.js";
import { messagePreview } from "./decorations/messagePreview.js";
import { determineClosestPath } from "./utils/determineClosestPath.js";
import { initialize$import } from "@inlang/core/config";
import fs from "node:fs";
import fetch from 'node-fetch';
import { dirname } from 'node:path';
import { ExtractMessage } from './actions/extractMessage.js';

export async function activate(
  context: vscode.ExtensionContext
): Promise<void> {
  try {
    vscode.window.showInformationMessage("Inlang extension activated.");
    // start the extension
    main({ context });
    // in case the active window changes -> restart the extension
    // (could be improved in the future for performance reasons
    // by detecting whether the closest config differs. For now,
    // it's easier to restart the application each time.)
    vscode.window.onDidChangeActiveTextEditor(() => {
      // in case of running subscriptions -> dispose them (no commands will be shown anymore in the IDE)
      for (const subscription of context.subscriptions) {
        subscription.dispose();
      }
      // restart extension
      main({ context });
    });
  } catch (error) {
    vscode.window.showErrorMessage((error as Error).message);
    console.error(error);
  }
}

/**
 * The main entry of the extension.
 *
 * This function registers all commands, actions, loads the config etc.
 */
async function main(args: { context: vscode.ExtensionContext }): Promise<void> {
  // if no active text editor -> no window is open -> hence dont activate the extension
  const activeTextEditor = vscode.window.activeTextEditor;
  if (activeTextEditor === undefined) {
    return;
  }
  // checking whether a config file exists -> if not dont start the extension
  const potentialConfigFileUris = await vscode.workspace.findFiles(
    "**/inlang.config.js"
  );
  if (potentialConfigFileUris.length === 0) {
    return;
  }
  const closestConfigPath = determineClosestPath({
    options: potentialConfigFileUris.map((uri) => uri.path),
    to: activeTextEditor.document.uri.path,
  });

  // Change current working directory to configuration file directory, so relative paths to the languages files work.
  // Otherwise the current working directory path is the directory where the node binary resides.
  // See https://github.com/inlang/inlang/pull/372#discussion_r1107285786
  // See https://github.com/microsoft/vscode-discussions/discussions/466
  process.chdir(dirname(closestConfigPath));

  // TODO: find better fs (vscode.workspace.fs)
  const $import = initialize$import({ fs: fs.promises as any, fetch });
<<<<<<< HEAD
  const config: InlangConfig = await (await import(closestConfigPath)).defineConfig({ $fs: fs.promises, $import });
  const resources = await config.readResources({ config });
  setState({
    config: config,
    resources
=======
  const module = await import(closestConfigPath);
  const config = await module.defineConfig({ $fs: fs.promises, $import });
  setState({
    config,
    configPath: closestConfigPath
>>>>>>> f2201377
  });

  // register commands
  args.context.subscriptions.push(
    vscode.commands.registerTextEditorCommand(
      extractMessageCommand.id,
      extractMessageCommand.callback
    )
  );

  // register source actions
  args.context.subscriptions.push(
    vscode.languages.registerCodeActionsProvider([
      // TODO: improve with #348
      { language: 'javascript' },
      { language: 'javascriptreact' },
      { language: 'typescript' },
      { language: 'typescriptreact' },
      { language: 'svelte' }
    ], new ExtractMessage(), { providedCodeActionKinds: ExtractMessage.providedCodeActionKinds })
  );

  // register decorations
  messagePreview({ activeTextEditor, context: args.context });
}

// this method is called when your extension is deactivated
// export function deactivate() {}<|MERGE_RESOLUTION|>--- conflicted
+++ resolved
@@ -65,19 +65,12 @@
 
   // TODO: find better fs (vscode.workspace.fs)
   const $import = initialize$import({ fs: fs.promises as any, fetch });
-<<<<<<< HEAD
-  const config: InlangConfig = await (await import(closestConfigPath)).defineConfig({ $fs: fs.promises, $import });
+  const module = await import(closestConfigPath);
+  const config = await module.defineConfig({ $fs: fs.promises, $import });
   const resources = await config.readResources({ config });
   setState({
-    config: config,
+    config,
     resources
-=======
-  const module = await import(closestConfigPath);
-  const config = await module.defineConfig({ $fs: fs.promises, $import });
-  setState({
-    config,
-    configPath: closestConfigPath
->>>>>>> f2201377
   });
 
   // register commands
