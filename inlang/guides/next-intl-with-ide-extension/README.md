--- conflicted
+++ resolved
@@ -1,15 +1,11 @@
-
 ![image](https://cdn.jsdelivr.net/gh/opral/monorepo@latest/inlang/guides/next-intl-with-ide-extension/assets/next-intl-guide.png)
 
 ## What is this about?
 
-<<<<<<< HEAD
-In this guide, I'll walk you through the seamless integration of the [next-intl](/m/hheug211) internationalization library with [Sherlock](/m/r7kp499g). This powerful combination, featuring next-intl and an Sherlock, enhances your development workflow, offering i18n management for Next.js projects.
-=======
-In this guide, I'll walk you through the seamless integration of the [next-intl](https://inlang.com/m/hheug211) internationalization library with your favorite [IDE extension](https://inlang.com/m/r7kp499g). This powerful combination, featuring next-intl and an IDE extension, enhances your development workflow, offering i18n management for Next.js projects.
->>>>>>> 9724e94e
+In this guide, I'll walk you through the seamless integration of the [next-intl](https://inlang.com/m/hheug211) internationalization library with [Sherlock](https://inlang.com/m/r7kp499g). This powerful combination, featuring next-intl and an Sherlock, enhances your development workflow, offering i18n management for Next.js projects.
 
 #### Main Links:
+
 <doc-links>
     <doc-link title="Next-Intl" icon="mdi:bookmark-box-multiple" href="/m/hheug211" description="Read documentation"></doc-link>
 	<doc-link title="Next-Intl Plugin" icon="mdi:puzzle" href="/m/193hsyds" description="Make it compatible"></doc-link>
@@ -18,11 +14,7 @@
 
 ## Why Choose Sherlock and next-intl together?
 
-<<<<<<< HEAD
-The synergy of the next-intl i18n library and a [VS Code extension](/m/r7kp499g) provides a robust solution for internationalization in Next.js. Here's why it's a winning combination:
-=======
-The synergy of the next-intl i18n library and an [IDE extension](https://inlang.com/m/r7kp499g) provides a robust solution for internationalization in Next.js. Here's why it's a winning combination:
->>>>>>> 9724e94e
+The synergy of the next-intl i18n library and an [IDE extension](/m/r7kp499g) provides a robust solution for internationalization in Next.js. Here's why it's a winning combination:
 
 - **Extract translations:** via the `Inlang: Extract Message` code action.
 - **Translation Linting:** Get notified about missing translations and other issues directly in your IDE.
@@ -32,6 +24,7 @@
 ## Let's Get Started:
 
 ### 1. Add the settings.json file:
+
 <br/>
 
 - Ensure you have a working next-intl project. You could also find examples [here](https://next-intl-docs.vercel.app/examples)
@@ -40,27 +33,27 @@
 
 ```json
 {
-  "$schema": "https://inlang.com/schema/project-settings",
-  "sourceLanguageTag": "en",
-  "languageTags": [
-    "en", "de"
-  ],
-  "modules": [
-    "https://cdn.jsdelivr.net/npm/@inlang/plugin-next-intl@latest/dist/index.js",
-    "https://cdn.jsdelivr.net/npm/@inlang/message-lint-rule-empty-pattern@latest/dist/index.js",
-    "https://cdn.jsdelivr.net/npm/@inlang/message-lint-rule-identical-pattern@latest/dist/index.js",
-    "https://cdn.jsdelivr.net/npm/@inlang/message-lint-rule-missing-translation@latest/dist/index.js",
-    "https://cdn.jsdelivr.net/npm/@inlang/message-lint-rule-without-source@latest/dist/index.js"
-  ],
-  "plugin.inlang.nextIntl": {
-    "pathPattern": "./messages/{languageTag}.json"
-  }
+	"$schema": "https://inlang.com/schema/project-settings",
+	"sourceLanguageTag": "en",
+	"languageTags": ["en", "de"],
+	"modules": [
+		"https://cdn.jsdelivr.net/npm/@inlang/plugin-next-intl@latest/dist/index.js",
+		"https://cdn.jsdelivr.net/npm/@inlang/message-lint-rule-empty-pattern@latest/dist/index.js",
+		"https://cdn.jsdelivr.net/npm/@inlang/message-lint-rule-identical-pattern@latest/dist/index.js",
+		"https://cdn.jsdelivr.net/npm/@inlang/message-lint-rule-missing-translation@latest/dist/index.js",
+		"https://cdn.jsdelivr.net/npm/@inlang/message-lint-rule-without-source@latest/dist/index.js"
+	],
+	"plugin.inlang.nextIntl": {
+		"pathPattern": "./messages/{languageTag}.json"
+	}
 }
 ```
+
 Adjust languageTags, and the path to your translations if needed.
 The `plugin-next-intl` is a plugin to make next-intl ecosystem compatible with inlang. For further configuration read the [documentation](https://inlang.com/m/193hsyds/plugin-inlang-nextIntl).
 
 ### 2. Install Sherlock:
+
 <br/>
 
 - Install Sherlock from the [vscode marketplace](https://marketplace.visualstudio.com/items?itemName=inlang.vs-code-extension)
