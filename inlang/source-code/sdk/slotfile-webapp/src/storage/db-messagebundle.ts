--- conflicted
+++ resolved
@@ -51,15 +51,11 @@
 		getFirstCommitHash: () => "dummy_first_hash",
 	} as any
 
-	const projectPath = "/testproject.inlang"
+	const projectPath = "/testproject2.inlang"
 
 	try {
 		await createNewProject({
-<<<<<<< HEAD
-			projectPath: "/testproject2.inlang",
-=======
 			projectPath,
->>>>>>> 5acc8bd6
 			repo: repo,
 			projectSettings: defaultProjectSettings,
 		})
@@ -68,11 +64,7 @@
 	}
 
 	const inlangProject = await loadProject({
-<<<<<<< HEAD
-		projectPath: "/testproject2.inlang",
-=======
 		projectPath,
->>>>>>> 5acc8bd6
 		repo: repo,
 	})
 
