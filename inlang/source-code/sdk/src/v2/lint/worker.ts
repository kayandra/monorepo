// import { createImport } from "./import.j
import { endpoint } from "comlink-node/worker"
import { populateLevel } from "./populateLintLevel.js"
import { resolveModules } from "../resolveModules2.js"
import * as Comlink from "comlink"
import type {
	Message,
	MessageBundle,
	MessageBundleRecord,
	MessageRecord,
} from "../types/message-bundle.js"
import type { ProjectSettings2 } from "../types/project-settings.js"
import type { NodeishFilesystemSubset } from "@inlang/plugin"
import type {
	Fix,
	LintConfig,
	LintReport,
	LintResult,
	MessageBundleLintData,
	MessageBundleLintRule,
} from "../types/lint.js"
import { createDebugImport, importSequence } from "../import-utils.js"
import { createImport } from "./import.js"
import lintRule from "../dev-modules/lint-rule.js"
import makeOpralUppercase from "../dev-modules/opral-uppercase-lint-rule.js"
import _debug from "debug"
import { combineToBundles } from "../createMessageBundleSlotAdapter.js"
import createSlotReader from "../../persistence/slotfiles/createSlotReader.js"
import missingSelectorLintRule from "../dev-modules/missing-selector-lint-rule.js"
import missingCatchallLintRule from "../dev-modules/missingCatchall.js"
const debug = _debug("sdk-v2:lint-report-worker")

export async function createLinter(
	projectPath: string,
	settings: ProjectSettings2,
	fs: Pick<NodeishFilesystemSubset, "readFile" | "readdir" | "mkdir">
) {
	debug("creating linter")
	const _import = importSequence(
		createDebugImport({
			"sdk-dev:lint-rule.js": lintRule,
			"sdk-dev:opral-uppercase-lint.js": makeOpralUppercase,
			"sdk-dev:missing-selector-lint-rule.js": missingSelectorLintRule,
			"sdk-dev:missing-catchall-variant": missingCatchallLintRule,
		}),
		createImport(projectPath, fs)
	)

	const resolvedModules = await resolveModules({
		settings,
		_import,
	})

	async function getMessageBundles() {
		// get the affected message-bundle
		const messageBundlesPath = projectPath + "/messagebundles/"
		const messagesPath = projectPath + "/messages/"

		const bundleStorage = await createSlotReader<MessageBundleRecord>({
			fs,
			path: messageBundlesPath,
			watch: false,
		})

		const messageStorage = await createSlotReader<MessageRecord>({
			fs,
			path: messagesPath,
			watch: false,
		})

		const bundles = await bundleStorage.readAll()
		const messages = await messageStorage.readAll()
		const messageBundles = combineToBundles(bundles, messages)
		return messageBundles
	}

	return Comlink.proxy({
		lint: async (settings: ProjectSettings2): Promise<LintResult> => {
			const messageBundles = await getMessageBundles()
			const reportsById: {
				[bundleId: string]: LintReport[]
			} = {}

			const promises: Promise<any>[] = []

			for (const messageBundle of messageBundles.values()) {
				reportsById[messageBundle.id] = []

				for (const lintRule of resolvedModules.messageBundleLintRules) {
					const promise = lintRule.run({
						node: messageBundle,
						settings,
<<<<<<< HEAD
						report: (reportData) => {
							const report = toReport({
								reportData,
								messageBundle,
								lintRule,
								lintConfig: settings.lintConfig,
							})
=======
						report: (report) => {
							const reportWithRule = { ...report, ruleId: lintRule.id }

							const fullReport = populateLevel(reportWithRule, settings.lintConfig)

>>>>>>> 18d51d5c
							const reportsForBundle = reportsById[messageBundle.id] || []
							reportsForBundle.push(report)
						},
					})
					promises.push(promise as Promise<any>)
				}
			}

			// wait for lints to finish
			await Promise.all(promises)

			// populate hashesh
			const result: LintResult = {}
			for (const [bundleId, reports] of Object.entries(reportsById)) {
				const hash = hashLintReports(reports)
				result[bundleId] = {
					hash,
					reports,
				}
			}

			return result
		},

		fix: async <Report extends LintReport>(report: Report, fix: Fix<Report>) => {
			//enforce that the fix exists on the lint-report
			const usedFix = report.fixes.find((f) => f.title === fix.title)
			if (!usedFix) throw new Error(`fix ${fix.title} not available on report "${report.body}"`)

			const messageBundles = await getMessageBundles()
			const bundle = [...messageBundles.values()].find(
				(bundle) => bundle.id === report.messageBundleId
			)

			if (!bundle) throw new Error(`messageBundle ${report.messageBundleId} not found`)

			const rule = resolvedModules.messageBundleLintRules.find((rule) => rule.id === report.ruleId)
			if (!rule) throw new Error(`rule ${report.ruleId} not found`)
			if (!rule.fix) throw new Error(`rule ${report.ruleId} does not have a fix function`)

			const messageBundle = structuredClone(bundle)
			const fixed = await rule.fix({ report, fix, settings, node: messageBundle })
			return fixed
		},
	})
}

function toReport({
	reportData,
	messageBundle,
	lintConfig,
	lintRule,
}: {
	reportData: MessageBundleLintData
	messageBundle: MessageBundle
	lintRule: MessageBundleLintRule
	lintConfig: LintConfig[]
}): LintReport {
	const messageId =
		"messageId" in reportData
			? reportData.messageId
			: "variantId" in reportData
			? messageBundle.messages.find((msg) =>
					msg.variants.find((variant) => variant.id === reportData.variantId)
			  )?.id
			: undefined

	const report: Omit<LintReport, "level"> = {
		ruleId: lintRule.id,
		messageBundleId: messageBundle.id,
		messageId,
		variantId: "variantId" in reportData ? reportData.variantId : undefined,
		...reportData,
	}

	return populateLevel(report, lintConfig)
}

function hashLintReports(reports: LintReport[]) {
	const stringified = JSON.stringify(reports)
	return hash(stringified)
}

function hash(url: string) {
	const bytes = new TextEncoder().encode(url)

	// 64-bit FNV1a hash
	// https://en.wikipedia.org/wiki/FNV-1a
	const hash = bytes.reduce(
		(hash, byte) => BigInt.asUintN(64, (hash ^ BigInt(byte)) * 1_099_511_628_211n),
		14_695_981_039_346_656_037n
	)

	return hash.toString(36)
}

Comlink.expose(createLinter, endpoint)<|MERGE_RESOLUTION|>--- conflicted
+++ resolved
@@ -90,7 +90,6 @@
 					const promise = lintRule.run({
 						node: messageBundle,
 						settings,
-<<<<<<< HEAD
 						report: (reportData) => {
 							const report = toReport({
 								reportData,
@@ -98,13 +97,6 @@
 								lintRule,
 								lintConfig: settings.lintConfig,
 							})
-=======
-						report: (report) => {
-							const reportWithRule = { ...report, ruleId: lintRule.id }
-
-							const fullReport = populateLevel(reportWithRule, settings.lintConfig)
-
->>>>>>> 18d51d5c
 							const reportsForBundle = reportsById[messageBundle.id] || []
 							reportsForBundle.push(report)
 						},
