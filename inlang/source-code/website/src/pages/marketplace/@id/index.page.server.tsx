--- conflicted
+++ resolved
@@ -2,28 +2,20 @@
 import { convert } from "@inlang/markdown"
 import type { PageContext } from "#src/renderer/types.js"
 import type { PageProps } from "./index.page.jsx"
-<<<<<<< HEAD
 import type { MarketplaceManifest } from "@inlang/marketplace-manifest"
-=======
 import { redirect } from "vite-plugin-ssr/abort"
->>>>>>> bcd4d19e
 
 export async function onBeforeRender(pageContext: PageContext) {
 	const item = registry.find(
-		(item) => item.id === pageContext.routeParams.id,
+		(item) => item.id === pageContext.routeParams.id
 	) as MarketplaceManifest
 
-<<<<<<< HEAD
-	const text = await(
-		// prettier-ignore
-=======
 	if (!item) {
 		console.error("Item not found")
 		throw redirect("/marketplace/404")
 	}
 
 	const text = await (
->>>>>>> bcd4d19e
 		await fetch(typeof item.readme === "object" ? item.readme.en : item.readme)
 	).text()
 	const markdown = await convert(text)
