--- conflicted
+++ resolved
@@ -148,20 +148,22 @@
 					]
 				},
 				{
-<<<<<<< HEAD
-					"languageTag": "it",
-=======
-					"languageTag": "pt-BR",
->>>>>>> 09686514
-					"match": [],
-					"pattern": [
-						{
-							"type": "Text",
-<<<<<<< HEAD
+					"languageTag": "it",
+					"match": [],
+					"pattern": [
+						{
+							"type": "Text",
 							"value": "Markdown Globale"
-=======
+						}
+					]
+				},
+				{
+					"languageTag": "pt-BR",
+					"match": [],
+					"pattern": [
+						{
+							"type": "Text",
 							"value": "Markdown"
->>>>>>> 09686514
 						}
 					]
 				}
@@ -202,20 +204,22 @@
 					]
 				},
 				{
-<<<<<<< HEAD
-					"languageTag": "it",
-=======
-					"languageTag": "pt-BR",
->>>>>>> 09686514
-					"match": [],
-					"pattern": [
-						{
-							"type": "Text",
-<<<<<<< HEAD
+					"languageTag": "it",
+					"match": [],
+					"pattern": [
+						{
+							"type": "Text",
 							"value": "Categorie"
-=======
+						}
+					]
+				},
+				{
+					"languageTag": "pt-BR",
+					"match": [],
+					"pattern": [
+						{
+							"type": "Text",
 							"value": "Categorias"
->>>>>>> 09686514
 						}
 					]
 				}
@@ -256,20 +260,22 @@
 					]
 				},
 				{
-<<<<<<< HEAD
-					"languageTag": "it",
-=======
-					"languageTag": "pt-BR",
->>>>>>> 09686514
-					"match": [],
-					"pattern": [
-						{
-							"type": "Text",
-<<<<<<< HEAD
+					"languageTag": "it",
+					"match": [],
+					"pattern": [
+						{
+							"type": "Text",
 							"value": "Sito Globale"
-=======
+						}
+					]
+				},
+				{
+					"languageTag": "pt-BR",
+					"match": [],
+					"pattern": [
+						{
+							"type": "Text",
 							"value": "Site Global"
->>>>>>> 09686514
 						}
 					]
 				}
@@ -994,20 +1000,22 @@
 					]
 				},
 				{
-<<<<<<< HEAD
-					"languageTag": "it",
-=======
-					"languageTag": "pt-BR",
->>>>>>> 09686514
-					"match": [],
-					"pattern": [
-						{
-							"type": "Text",
-<<<<<<< HEAD
+					"languageTag": "it",
+					"match": [],
+					"pattern": [
+						{
+							"type": "Text",
 							"value": "L'ecosistema per diventare globali"
-=======
+						}
+					]
+				},
+				{
+					"languageTag": "pt-BR",
+					"match": [],
+					"pattern": [
+						{
+							"type": "Text",
 							"value": "O ecossistema para se globalizar"
->>>>>>> 09686514
 						}
 					]
 				}
@@ -1504,20 +1512,22 @@
 					]
 				},
 				{
-<<<<<<< HEAD
-					"languageTag": "it",
-=======
-					"languageTag": "pt-BR",
->>>>>>> 09686514
-					"match": [],
-					"pattern": [
-						{
-							"type": "Text",
-<<<<<<< HEAD
+					"languageTag": "it",
+					"match": [],
+					"pattern": [
+						{
+							"type": "Text",
 							"value": "Prodotti consigliati"
-=======
+						}
+					]
+				},
+				{
+					"languageTag": "pt-BR",
+					"match": [],
+					"pattern": [
+						{
+							"type": "Text",
 							"value": "Produtos em Destaque"
->>>>>>> 09686514
 						}
 					]
 				}
@@ -1558,20 +1568,22 @@
 					]
 				},
 				{
-<<<<<<< HEAD
-					"languageTag": "it",
-=======
-					"languageTag": "pt-BR",
->>>>>>> 09686514
-					"match": [],
-					"pattern": [
-						{
-							"type": "Text",
-<<<<<<< HEAD
+					"languageTag": "it",
+					"match": [],
+					"pattern": [
+						{
+							"type": "Text",
 							"value": "Guide"
-=======
+						}
+					]
+				},
+				{
+					"languageTag": "pt-BR",
+					"match": [],
+					"pattern": [
+						{
+							"type": "Text",
 							"value": "Guias"
->>>>>>> 09686514
 						}
 					]
 				}
@@ -1612,20 +1624,22 @@
 					]
 				},
 				{
-<<<<<<< HEAD
-					"languageTag": "it",
-=======
-					"languageTag": "pt-BR",
->>>>>>> 09686514
-					"match": [],
-					"pattern": [
-						{
-							"type": "Text",
-<<<<<<< HEAD
+					"languageTag": "it",
+					"match": [],
+					"pattern": [
+						{
+							"type": "Text",
 							"value": "Più informazioni sull'ecosistema"
-=======
+						}
+					]
+				},
+				{
+					"languageTag": "pt-BR",
+					"match": [],
+					"pattern": [
+						{
+							"type": "Text",
 							"value": "Mais sobre o ecossistema"
->>>>>>> 09686514
 						}
 					]
 				}
@@ -1666,20 +1680,22 @@
 					]
 				},
 				{
-<<<<<<< HEAD
-					"languageTag": "it",
-=======
-					"languageTag": "pt-BR",
->>>>>>> 09686514
-					"match": [],
-					"pattern": [
-						{
-							"type": "Text",
-<<<<<<< HEAD
+					"languageTag": "it",
+					"match": [],
+					"pattern": [
+						{
+							"type": "Text",
 							"value": "Oltre ad essere una libreria di internazionalizzazione, inlang è il tuo ecosistema per diventare globale. Collega i prodotti di inlang insieme per avere una espansione nel mercato e raggiungere più clienti."
-=======
+						}
+					]
+				},
+				{
+					"languageTag": "pt-BR",
+					"match": [],
+					"pattern": [
+						{
+							"type": "Text",
 							"value": "Mais do que apenas uma biblioteca de i18n. inlang é o seu ecossistema para a globalização. Conecte os produtos inlang para expandir o seu mercado e atingir mais consumidores."
->>>>>>> 09686514
 						}
 					]
 				}
@@ -1720,20 +1736,22 @@
 					]
 				},
 				{
-<<<<<<< HEAD
-					"languageTag": "it",
-=======
-					"languageTag": "pt-BR",
->>>>>>> 09686514
-					"match": [],
-					"pattern": [
-						{
-							"type": "Text",
-<<<<<<< HEAD
+					"languageTag": "it",
+					"match": [],
+					"pattern": [
+						{
+							"type": "Text",
 							"value": "Ricerca"
-=======
+						}
+					]
+				},
+				{
+					"languageTag": "pt-BR",
+					"match": [],
+					"pattern": [
+						{
+							"type": "Text",
 							"value": "Pesquisar"
->>>>>>> 09686514
 						}
 					]
 				}
@@ -1760,6 +1778,7 @@
 						{
 							"type": "Text",
 							"value": "Im Ökosystem suchen ..."
+							"value": "Im Ökosystem suchen ..."
 						}
 					]
 				},
@@ -1774,20 +1793,12 @@
 					]
 				},
 				{
-<<<<<<< HEAD
-					"languageTag": "it",
-=======
-					"languageTag": "pt-BR",
->>>>>>> 09686514
-					"match": [],
-					"pattern": [
-						{
-							"type": "Text",
-<<<<<<< HEAD
+					"languageTag": "it",
+					"match": [],
+					"pattern": [
+						{
+							"type": "Text",
 							"value": "Cerca nell'ecosistema ..."
-=======
-							"value": "Pesquisar no ecosisstema..."
->>>>>>> 09686514
 						}
 					]
 				}
@@ -1818,20 +1829,12 @@
 					]
 				},
 				{
-<<<<<<< HEAD
-					"languageTag": "it",
-=======
-					"languageTag": "pt-BR",
->>>>>>> 09686514
-					"match": [],
-					"pattern": [
-						{
-							"type": "Text",
-<<<<<<< HEAD
+					"languageTag": "it",
+					"match": [],
+					"pattern": [
+						{
+							"type": "Text",
 							"value": "Popolari"
-=======
-							"value": "Popular"
->>>>>>> 09686514
 						}
 					]
 				}
@@ -1872,20 +1875,22 @@
 					]
 				},
 				{
-<<<<<<< HEAD
-					"languageTag": "it",
-=======
-					"languageTag": "pt-BR",
->>>>>>> 09686514
-					"match": [],
-					"pattern": [
-						{
-							"type": "Text",
-<<<<<<< HEAD
+					"languageTag": "it",
+					"match": [],
+					"pattern": [
+						{
+							"type": "Text",
 							"value": "Guarda il talk dello SvelteSummit l'11 Nov, 23 "
-=======
+						}
+					]
+				},
+				{
+					"languageTag": "pt-BR",
+					"match": [],
+					"pattern": [
+						{
+							"type": "Text",
 							"value": "Assista o SvelteSummit Talk em 11.11.23"
->>>>>>> 09686514
 						}
 					]
 				}
@@ -1926,20 +1931,22 @@
 					]
 				},
 				{
-<<<<<<< HEAD
-					"languageTag": "it",
-=======
-					"languageTag": "pt-BR",
->>>>>>> 09686514
-					"match": [],
-					"pattern": [
-						{
-							"type": "Text",
-<<<<<<< HEAD
+					"languageTag": "it",
+					"match": [],
+					"pattern": [
+						{
+							"type": "Text",
 							"value": "Trova tutto quello che ti serve per diventare globale"
-=======
+						}
+					]
+				},
+				{
+					"languageTag": "pt-BR",
+					"match": [],
+					"pattern": [
+						{
+							"type": "Text",
 							"value": "Encontre tudo o que você precisa para se globalizar."
->>>>>>> 09686514
 						}
 					]
 				}
@@ -1980,20 +1987,22 @@
 					]
 				},
 				{
-<<<<<<< HEAD
-					"languageTag": "it",
-=======
-					"languageTag": "pt-BR",
->>>>>>> 09686514
-					"match": [],
-					"pattern": [
-						{
-							"type": "Text",
-<<<<<<< HEAD
+					"languageTag": "it",
+					"match": [],
+					"pattern": [
+						{
+							"type": "Text",
 							"value": "Più informazioni su Lix"
-=======
+						}
+					]
+				},
+				{
+					"languageTag": "pt-BR",
+					"match": [],
+					"pattern": [
+						{
+							"type": "Text",
 							"value": "Mais sobre o Lix"
->>>>>>> 09686514
 						}
 					]
 				}
@@ -2034,20 +2043,22 @@
 					]
 				},
 				{
-<<<<<<< HEAD
-					"languageTag": "it",
-=======
-					"languageTag": "pt-BR",
->>>>>>> 09686514
-					"match": [],
-					"pattern": [
-						{
-							"type": "Text",
-<<<<<<< HEAD
+					"languageTag": "it",
+					"match": [],
+					"pattern": [
+						{
+							"type": "Text",
 							"value": "La base dell'ecosistema"
-=======
+						}
+					]
+				},
+				{
+					"languageTag": "pt-BR",
+					"match": [],
+					"pattern": [
+						{
+							"type": "Text",
 							"value": "O backbone do ecossistema"
->>>>>>> 09686514
 						}
 					]
 				}
@@ -2088,20 +2099,22 @@
 					]
 				},
 				{
-<<<<<<< HEAD
-					"languageTag": "it",
-=======
-					"languageTag": "pt-BR",
->>>>>>> 09686514
-					"match": [],
-					"pattern": [
-						{
-							"type": "Text",
-<<<<<<< HEAD
+					"languageTag": "it",
+					"match": [],
+					"pattern": [
+						{
+							"type": "Text",
 							"value": "Controllo delle modifiche di Lix"
-=======
+						}
+					]
+				},
+				{
+					"languageTag": "pt-BR",
+					"match": [],
+					"pattern": [
+						{
+							"type": "Text",
 							"value": "Alteração de controle Lix"
->>>>>>> 09686514
 						}
 					]
 				}
@@ -2142,20 +2155,22 @@
 					]
 				},
 				{
-<<<<<<< HEAD
-					"languageTag": "it",
-=======
-					"languageTag": "pt-BR",
->>>>>>> 09686514
-					"match": [],
-					"pattern": [
-						{
-							"type": "Text",
-<<<<<<< HEAD
+					"languageTag": "it",
+					"match": [],
+					"pattern": [
+						{
+							"type": "Text",
 							"value": "Prodotti Popolari"
-=======
+						}
+					]
+				},
+				{
+					"languageTag": "pt-BR",
+					"match": [],
+					"pattern": [
+						{
+							"type": "Text",
 							"value": "Produtos Populares"
->>>>>>> 09686514
 						}
 					]
 				}
@@ -2196,20 +2211,22 @@
 					]
 				},
 				{
-<<<<<<< HEAD
-					"languageTag": "it",
-=======
-					"languageTag": "pt-BR",
->>>>>>> 09686514
-					"match": [],
-					"pattern": [
-						{
-							"type": "Text",
-<<<<<<< HEAD
+					"languageTag": "it",
+					"match": [],
+					"pattern": [
+						{
+							"type": "Text",
 							"value": "Il tuo Stack"
-=======
+						}
+					]
+				},
+				{
+					"languageTag": "pt-BR",
+					"match": [],
+					"pattern": [
+						{
+							"type": "Text",
 							"value": "Sua Stack"
->>>>>>> 09686514
 						}
 					]
 				}
@@ -2250,20 +2267,22 @@
 					]
 				},
 				{
-<<<<<<< HEAD
-					"languageTag": "it",
-=======
-					"languageTag": "pt-BR",
->>>>>>> 09686514
-					"match": [],
-					"pattern": [
-						{
-							"type": "Text",
-<<<<<<< HEAD
+					"languageTag": "it",
+					"match": [],
+					"pattern": [
+						{
+							"type": "Text",
 							"value": "Inizia ora"
-=======
+						}
+					]
+				},
+				{
+					"languageTag": "pt-BR",
+					"match": [],
+					"pattern": [
+						{
+							"type": "Text",
 							"value": "Comece agora"
->>>>>>> 09686514
 						}
 					]
 				}
@@ -2304,20 +2323,22 @@
 					]
 				},
 				{
-<<<<<<< HEAD
-					"languageTag": "it",
-=======
-					"languageTag": "pt-BR",
->>>>>>> 09686514
-					"match": [],
-					"pattern": [
-						{
-							"type": "Text",
-<<<<<<< HEAD
+					"languageTag": "it",
+					"match": [],
+					"pattern": [
+						{
+							"type": "Text",
 							"value": "Una guida generale con i passi minimi richiesti per rendere il tuo progetto pronto all'ecosistema di inlang."
-=======
+						}
+					]
+				},
+				{
+					"languageTag": "pt-BR",
+					"match": [],
+					"pattern": [
+						{
+							"type": "Text",
 							"value": "Um guia geral pelos passos necessários para deixar o seu projeto pronto para o ecossistema inlang."
->>>>>>> 09686514
 						}
 					]
 				}
@@ -2358,20 +2379,22 @@
 					]
 				},
 				{
-<<<<<<< HEAD
-					"languageTag": "it",
-=======
-					"languageTag": "pt-BR",
->>>>>>> 09686514
-					"match": [],
-					"pattern": [
-						{
-							"type": "Text",
-<<<<<<< HEAD
+					"languageTag": "it",
+					"match": [],
+					"pattern": [
+						{
+							"type": "Text",
 							"value": "How to"
-=======
+						}
+					]
+				},
+				{
+					"languageTag": "pt-BR",
+					"match": [],
+					"pattern": [
+						{
+							"type": "Text",
 							"value": "Como"
->>>>>>> 09686514
 						}
 					]
 				}
@@ -2412,20 +2435,22 @@
 					]
 				},
 				{
-<<<<<<< HEAD
-					"languageTag": "it",
-=======
-					"languageTag": "pt-BR",
->>>>>>> 09686514
-					"match": [],
-					"pattern": [
-						{
-							"type": "Text",
-<<<<<<< HEAD
+					"languageTag": "it",
+					"match": [],
+					"pattern": [
+						{
+							"type": "Text",
 							"value": "Configura inlang per il tuo progetto"
-=======
+						}
+					]
+				},
+				{
+					"languageTag": "pt-BR",
+					"match": [],
+					"pattern": [
+						{
+							"type": "Text",
 							"value": "Configure inlang no seu projeto"
->>>>>>> 09686514
 						}
 					]
 				}
@@ -2466,20 +2491,22 @@
 					]
 				},
 				{
-<<<<<<< HEAD
-					"languageTag": "it",
-=======
-					"languageTag": "pt-BR",
->>>>>>> 09686514
-					"match": [],
-					"pattern": [
-						{
-							"type": "Text",
-<<<<<<< HEAD
+					"languageTag": "it",
+					"match": [],
+					"pattern": [
+						{
+							"type": "Text",
 							"value": "Inizia ora"
-=======
+						}
+					]
+				},
+				{
+					"languageTag": "pt-BR",
+					"match": [],
+					"pattern": [
+						{
+							"type": "Text",
 							"value": "Comece agora"
->>>>>>> 09686514
 						}
 					]
 				}
@@ -2520,20 +2547,22 @@
 					]
 				},
 				{
-<<<<<<< HEAD
-					"languageTag": "it",
-=======
-					"languageTag": "pt-BR",
->>>>>>> 09686514
-					"match": [],
-					"pattern": [
-						{
-							"type": "Text",
-<<<<<<< HEAD
+					"languageTag": "it",
+					"match": [],
+					"pattern": [
+						{
+							"type": "Text",
 							"value": "Una guida di base su come adottare inlang con paraglide.js e message-format-plugin nella tua app Svelte."
-=======
+						}
+					]
+				},
+				{
+					"languageTag": "pt-BR",
+					"match": [],
+					"pattern": [
+						{
+							"type": "Text",
 							"value": "Um guia básico em como adotar inlang com paraglide.js e message-format-plugin no seu app Svelte."
->>>>>>> 09686514
 						}
 					]
 				}
@@ -2574,20 +2603,22 @@
 					]
 				},
 				{
-<<<<<<< HEAD
-					"languageTag": "it",
-=======
-					"languageTag": "pt-BR",
->>>>>>> 09686514
-					"match": [],
-					"pattern": [
-						{
-							"type": "Text",
-<<<<<<< HEAD
+					"languageTag": "it",
+					"match": [],
+					"pattern": [
+						{
+							"type": "Text",
 							"value": "Sviluppa una app Svelte globale: Una guida di base"
-=======
+						}
+					]
+				},
+				{
+					"languageTag": "pt-BR",
+					"match": [],
+					"pattern": [
+						{
+							"type": "Text",
 							"value": "Construa um app Svelte global: Um guia básico"
->>>>>>> 09686514
 						}
 					]
 				}
@@ -2628,20 +2659,22 @@
 					]
 				},
 				{
-<<<<<<< HEAD
-					"languageTag": "it",
-=======
-					"languageTag": "pt-BR",
->>>>>>> 09686514
-					"match": [],
-					"pattern": [
-						{
-							"type": "Text",
-<<<<<<< HEAD
+					"languageTag": "it",
+					"match": [],
+					"pattern": [
+						{
+							"type": "Text",
 							"value": "Sviluppa la tua soluzione!"
-=======
+						}
+					]
+				},
+				{
+					"languageTag": "pt-BR",
+					"match": [],
+					"pattern": [
+						{
+							"type": "Text",
 							"value": "Construa sua própria solução!"
->>>>>>> 09686514
 						}
 					]
 				}
@@ -2682,20 +2715,22 @@
 					]
 				},
 				{
-<<<<<<< HEAD
-					"languageTag": "it",
-=======
-					"languageTag": "pt-BR",
->>>>>>> 09686514
-					"match": [],
-					"pattern": [
-						{
-							"type": "Text",
-<<<<<<< HEAD
+					"languageTag": "it",
+					"match": [],
+					"pattern": [
+						{
+							"type": "Text",
 							"value": "Non trovi quello che stai cercando?"
-=======
+						}
+					]
+				},
+				{
+					"languageTag": "pt-BR",
+					"match": [],
+					"pattern": [
+						{
+							"type": "Text",
 							"value": "Não consegue encontrar o que está buscando?"
->>>>>>> 09686514
 						}
 					]
 				}
@@ -2736,20 +2771,22 @@
 					]
 				},
 				{
-<<<<<<< HEAD
-					"languageTag": "it",
-=======
-					"languageTag": "pt-BR",
->>>>>>> 09686514
-					"match": [],
-					"pattern": [
-						{
-							"type": "Text",
-<<<<<<< HEAD
+					"languageTag": "it",
+					"match": [],
+					"pattern": [
+						{
+							"type": "Text",
 							"value": "Hai bisogno di aiuto o hai domande? Entra sul nostro Discord!"
-=======
+						}
+					]
+				},
+				{
+					"languageTag": "pt-BR",
+					"match": [],
+					"pattern": [
+						{
+							"type": "Text",
 							"value": "Precisa de ajuda ou tem dúvidas? Entre no nosso Discord!"
->>>>>>> 09686514
 						}
 					]
 				}
@@ -2846,20 +2883,22 @@
 					]
 				},
 				{
-<<<<<<< HEAD
-					"languageTag": "it",
-=======
-					"languageTag": "pt-BR",
->>>>>>> 09686514
-					"match": [],
-					"pattern": [
-						{
-							"type": "Text",
-<<<<<<< HEAD
+					"languageTag": "it",
+					"match": [],
+					"pattern": [
+						{
+							"type": "Text",
 							"value": "Vieni già notificato."
-=======
+						}
+					]
+				},
+				{
+					"languageTag": "pt-BR",
+					"match": [],
+					"pattern": [
+						{
+							"type": "Text",
 							"value": "Você já está recebendo notificações."
->>>>>>> 09686514
 						}
 					]
 				}
@@ -2900,20 +2939,22 @@
 					]
 				},
 				{
-<<<<<<< HEAD
-					"languageTag": "it",
-=======
-					"languageTag": "pt-BR",
->>>>>>> 09686514
-					"match": [],
-					"pattern": [
-						{
-							"type": "Text",
-<<<<<<< HEAD
+					"languageTag": "it",
+					"match": [],
+					"pattern": [
+						{
+							"type": "Text",
 							"value": "Ti faremo sapere quando avremo"
-=======
+						}
+					]
+				},
+				{
+					"languageTag": "pt-BR",
+					"match": [],
+					"pattern": [
+						{
+							"type": "Text",
 							"value": "Nós vamos te deixar saber assim que tivermos"
->>>>>>> 09686514
 						}
 					]
 				}
@@ -2954,20 +2995,22 @@
 					]
 				},
 				{
-<<<<<<< HEAD
-					"languageTag": "it",
-=======
-					"languageTag": "pt-BR",
->>>>>>> 09686514
-					"match": [],
-					"pattern": [
-						{
-							"type": "Text",
-<<<<<<< HEAD
+					"languageTag": "it",
+					"match": [],
+					"pattern": [
+						{
+							"type": "Text",
 							"value": "qualche nuovo risultato."
-=======
+						}
+					]
+				},
+				{
+					"languageTag": "pt-BR",
+					"match": [],
+					"pattern": [
+						{
+							"type": "Text",
 							"value": "novos resultados."
->>>>>>> 09686514
 						}
 					]
 				}
@@ -3008,20 +3051,22 @@
 					]
 				},
 				{
-<<<<<<< HEAD
-					"languageTag": "it",
-=======
-					"languageTag": "pt-BR",
->>>>>>> 09686514
-					"match": [],
-					"pattern": [
-						{
-							"type": "Text",
-<<<<<<< HEAD
+					"languageTag": "it",
+					"match": [],
+					"pattern": [
+						{
+							"type": "Text",
 							"value": "Qualcosa è andato storto. Prova più tardi."
-=======
+						}
+					]
+				},
+				{
+					"languageTag": "pt-BR",
+					"match": [],
+					"pattern": [
+						{
+							"type": "Text",
 							"value": "Algo deu errado. Por favor, tente novamente mais tarde."
->>>>>>> 09686514
 						}
 					]
 				}
@@ -3062,20 +3107,22 @@
 					]
 				},
 				{
-<<<<<<< HEAD
-					"languageTag": "it",
-=======
-					"languageTag": "pt-BR",
->>>>>>> 09686514
-					"match": [],
-					"pattern": [
-						{
-							"type": "Text",
-<<<<<<< HEAD
+					"languageTag": "it",
+					"match": [],
+					"pattern": [
+						{
+							"type": "Text",
 							"value": "Inserisci il tuo indirizzo email."
-=======
+						}
+					]
+				},
+				{
+					"languageTag": "pt-BR",
+					"match": [],
+					"pattern": [
+						{
+							"type": "Text",
 							"value": "Por favor, insira seu endereço de e-mail."
->>>>>>> 09686514
 						}
 					]
 				}
@@ -3116,20 +3163,22 @@
 					]
 				},
 				{
-<<<<<<< HEAD
-					"languageTag": "it",
-=======
-					"languageTag": "pt-BR",
->>>>>>> 09686514
-					"match": [],
-					"pattern": [
-						{
-							"type": "Text",
-<<<<<<< HEAD
+					"languageTag": "it",
+					"match": [],
+					"pattern": [
+						{
+							"type": "Text",
 							"value": "Inserisci email..."
-=======
+						}
+					]
+				},
+				{
+					"languageTag": "pt-BR",
+					"match": [],
+					"pattern": [
+						{
+							"type": "Text",
 							"value": "Digite seu e-mail..."
->>>>>>> 09686514
 						}
 					]
 				}
@@ -3170,20 +3219,22 @@
 					]
 				},
 				{
-<<<<<<< HEAD
-					"languageTag": "it",
-=======
-					"languageTag": "pt-BR",
->>>>>>> 09686514
-					"match": [],
-					"pattern": [
-						{
-							"type": "Text",
-<<<<<<< HEAD
+					"languageTag": "it",
+					"match": [],
+					"pattern": [
+						{
+							"type": "Text",
 							"value": "Aiutaci a costruire l'ecosistema"
-=======
+						}
+					]
+				},
+				{
+					"languageTag": "pt-BR",
+					"match": [],
+					"pattern": [
+						{
+							"type": "Text",
 							"value": "Nos ajude a construir o ecossistema"
->>>>>>> 09686514
 						}
 					]
 				}
@@ -3224,20 +3275,22 @@
 					]
 				},
 				{
-<<<<<<< HEAD
-					"languageTag": "it",
-=======
-					"languageTag": "pt-BR",
->>>>>>> 09686514
-					"match": [],
-					"pattern": [
-						{
-							"type": "Text",
-<<<<<<< HEAD
+					"languageTag": "it",
+					"match": [],
+					"pattern": [
+						{
+							"type": "Text",
 							"value": "Sarai notificato quando questa funzione sarà disponibile."
-=======
+						}
+					]
+				},
+				{
+					"languageTag": "pt-BR",
+					"match": [],
+					"pattern": [
+						{
+							"type": "Text",
 							"value": "Você será notificado assim que esta função estiver disponível."
->>>>>>> 09686514
 						}
 					]
 				}
@@ -3278,20 +3331,22 @@
 					]
 				},
 				{
-<<<<<<< HEAD
-					"languageTag": "it",
-=======
-					"languageTag": "pt-BR",
->>>>>>> 09686514
-					"match": [],
-					"pattern": [
-						{
-							"type": "Text",
-<<<<<<< HEAD
+					"languageTag": "it",
+					"match": [],
+					"pattern": [
+						{
+							"type": "Text",
 							"value": "Ancora nessun risultato"
-=======
+						}
+					]
+				},
+				{
+					"languageTag": "pt-BR",
+					"match": [],
+					"pattern": [
+						{
+							"type": "Text",
 							"value": "Sem resultados"
->>>>>>> 09686514
 						}
 					]
 				}
@@ -3332,20 +3387,22 @@
 					]
 				},
 				{
-<<<<<<< HEAD
-					"languageTag": "it",
-=======
-					"languageTag": "pt-BR",
->>>>>>> 09686514
-					"match": [],
-					"pattern": [
-						{
-							"type": "Text",
-<<<<<<< HEAD
+					"languageTag": "it",
+					"match": [],
+					"pattern": [
+						{
+							"type": "Text",
 							"value": "Inserisci un indirizzo email valido."
-=======
+						}
+					]
+				},
+				{
+					"languageTag": "pt-BR",
+					"match": [],
+					"pattern": [
+						{
+							"type": "Text",
 							"value": "Por favor, digite um endereço de e-mail válido."
->>>>>>> 09686514
 						}
 					]
 				}
@@ -3386,20 +3443,22 @@
 					]
 				},
 				{
-<<<<<<< HEAD
-					"languageTag": "it",
-=======
-					"languageTag": "pt-BR",
->>>>>>> 09686514
-					"match": [],
-					"pattern": [
-						{
-							"type": "Text",
-<<<<<<< HEAD
+					"languageTag": "it",
+					"match": [],
+					"pattern": [
+						{
+							"type": "Text",
 							"value": "Tutti i Prodotti"
-=======
+						}
+					]
+				},
+				{
+					"languageTag": "pt-BR",
+					"match": [],
+					"pattern": [
+						{
+							"type": "Text",
 							"value": "Todos os Produtos"
->>>>>>> 09686514
 						}
 					]
 				}
@@ -3440,20 +3499,22 @@
 					]
 				},
 				{
-<<<<<<< HEAD
-					"languageTag": "it",
-=======
-					"languageTag": "pt-BR",
->>>>>>> 09686514
-					"match": [],
-					"pattern": [
-						{
-							"type": "Text",
-<<<<<<< HEAD
+					"languageTag": "it",
+					"match": [],
+					"pattern": [
+						{
+							"type": "Text",
 							"value": "Tutte le Guide"
-=======
+						}
+					]
+				},
+				{
+					"languageTag": "pt-BR",
+					"match": [],
+					"pattern": [
+						{
+							"type": "Text",
 							"value": "Todos os Guias"
->>>>>>> 09686514
 						}
 					]
 				}
@@ -3494,20 +3555,22 @@
 					]
 				},
 				{
-<<<<<<< HEAD
-					"languageTag": "it",
-=======
-					"languageTag": "pt-BR",
->>>>>>> 09686514
-					"match": [],
-					"pattern": [
-						{
-							"type": "Text",
-<<<<<<< HEAD
+					"languageTag": "it",
+					"match": [],
+					"pattern": [
+						{
+							"type": "Text",
 							"value": "Costruisci su inlang"
-=======
+						}
+					]
+				},
+				{
+					"languageTag": "pt-BR",
+					"match": [],
+					"pattern": [
+						{
+							"type": "Text",
 							"value": "Construa no inlang"
->>>>>>> 09686514
 						}
 					]
 				}
@@ -3548,20 +3611,22 @@
 					]
 				},
 				{
-<<<<<<< HEAD
-					"languageTag": "it",
-=======
-					"languageTag": "pt-BR",
->>>>>>> 09686514
-					"match": [],
-					"pattern": [
-						{
-							"type": "Text",
-<<<<<<< HEAD
+					"languageTag": "it",
+					"match": [],
+					"pattern": [
+						{
+							"type": "Text",
 							"value": "Applicazione"
-=======
+						}
+					]
+				},
+				{
+					"languageTag": "pt-BR",
+					"match": [],
+					"pattern": [
+						{
+							"type": "Text",
 							"value": "Aplicação"
->>>>>>> 09686514
 						}
 					]
 				}
@@ -3602,20 +3667,22 @@
 					]
 				},
 				{
-<<<<<<< HEAD
-					"languageTag": "it",
-=======
-					"languageTag": "pt-BR",
->>>>>>> 09686514
-					"match": [],
-					"pattern": [
-						{
-							"type": "Text",
-<<<<<<< HEAD
+					"languageTag": "it",
+					"match": [],
+					"pattern": [
+						{
+							"type": "Text",
 							"value": "Regole di Linting"
-=======
+						}
+					]
+				},
+				{
+					"languageTag": "pt-BR",
+					"match": [],
+					"pattern": [
+						{
+							"type": "Text",
 							"value": "Regras de Formatação"
->>>>>>> 09686514
 						}
 					]
 				}
@@ -3656,11 +3723,7 @@
 					]
 				},
 				{
-<<<<<<< HEAD
-					"languageTag": "it",
-=======
-					"languageTag": "pt-BR",
->>>>>>> 09686514
+					"languageTag": "it",
 					"match": [],
 					"pattern": [
 						{
@@ -3668,6 +3731,16 @@
 							"value": "Markdown"
 						}
 					]
+				},
+				{
+					"languageTag": "pt-BR",
+					"match": [],
+					"pattern": [
+						{
+							"type": "Text",
+							"value": "Markdown"
+						}
+					]
 				}
 			]
 		},
@@ -3706,20 +3779,22 @@
 					]
 				},
 				{
-<<<<<<< HEAD
-					"languageTag": "it",
-=======
-					"languageTag": "pt-BR",
->>>>>>> 09686514
-					"match": [],
-					"pattern": [
-						{
-							"type": "Text",
-<<<<<<< HEAD
+					"languageTag": "it",
+					"match": [],
+					"pattern": [
+						{
+							"type": "Text",
 							"value": "Manca qualcosa?"
-=======
+						}
+					]
+				},
+				{
+					"languageTag": "pt-BR",
+					"match": [],
+					"pattern": [
+						{
+							"type": "Text",
 							"value": "Algo está faltando?"
->>>>>>> 09686514
 						}
 					]
 				}
@@ -3760,20 +3835,22 @@
 					]
 				},
 				{
-<<<<<<< HEAD
-					"languageTag": "it",
-=======
-					"languageTag": "pt-BR",
->>>>>>> 09686514
-					"match": [],
-					"pattern": [
-						{
-							"type": "Text",
-<<<<<<< HEAD
+					"languageTag": "it",
+					"match": [],
+					"pattern": [
+						{
+							"type": "Text",
 							"value": "Sito Web"
-=======
+						}
+					]
+				},
+				{
+					"languageTag": "pt-BR",
+					"match": [],
+					"pattern": [
+						{
+							"type": "Text",
 							"value": "Site"
->>>>>>> 09686514
 						}
 					]
 				}
@@ -3814,20 +3891,22 @@
 					]
 				},
 				{
-<<<<<<< HEAD
-					"languageTag": "it",
-=======
-					"languageTag": "pt-BR",
->>>>>>> 09686514
-					"match": [],
-					"pattern": [
-						{
-							"type": "Text",
-<<<<<<< HEAD
+					"languageTag": "it",
+					"match": [],
+					"pattern": [
+						{
+							"type": "Text",
 							"value": "per cercare"
-=======
+						}
+					]
+				},
+				{
+					"languageTag": "pt-BR",
+					"match": [],
+					"pattern": [
+						{
+							"type": "Text",
 							"value": "para pesquisar"
->>>>>>> 09686514
 						}
 					]
 				}
@@ -4733,16 +4812,6 @@
 						}
 					]
 				},
-				{
-					"languageTag": "it",
-					"match": [],
-					"pattern": [
-						{
-							"type": "Text",
-							"value": "Sei stato disiscritto"
-						}
-					]
-				}
 			]
 		}
 	]
