<script lang="ts">
<<<<<<< HEAD
  import { setLanguageTag, onSetLanguageTag } from '@inlang/paraglide-js/sveltekit';
=======
  import { setLanguageTag, onSetLanguageTag } from '../paraglide/runtime';
>>>>>>> c231e707
  import { getContext, setContext } from "svelte"
  import { page } from '$app/stores'
	
  setContext("languageTag", $page.params.lang)

  setLanguageTag(() => getContext("languageTag"))

  if (import.meta.env.SSR === false){
    onSetLanguageTag((newLanguageTag) => {
      window.location.href = `/${newLanguageTag}`
    });
  }
  
</script>

<slot></slot><|MERGE_RESOLUTION|>--- conflicted
+++ resolved
@@ -1,9 +1,5 @@
 <script lang="ts">
-<<<<<<< HEAD
-  import { setLanguageTag, onSetLanguageTag } from '@inlang/paraglide-js/sveltekit';
-=======
   import { setLanguageTag, onSetLanguageTag } from '../paraglide/runtime';
->>>>>>> c231e707
   import { getContext, setContext } from "svelte"
   import { page } from '$app/stores'
 	
