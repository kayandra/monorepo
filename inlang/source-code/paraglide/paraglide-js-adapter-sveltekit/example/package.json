{
	"name": "@inlang/paraglide-js-adapter-sveltekit-example",
	"version": "0.0.1",
	"private": true,
	"scripts": {
		"_dev": "vite dev",
		"build": "vite build",
		"test": "vite build",
		"preview": "vite preview",
		"check": "svelte-kit sync && svelte-check --tsconfig ./tsconfig.json",
		"check:watch": "svelte-kit sync && svelte-check --tsconfig ./tsconfig.json --watch"
	},
	"devDependencies": {
		"@inlang/paraglide-js": "workspace:*",
		"@inlang/paraglide-js-adapter-sveltekit": "workspace:*",
		"@inlang/plugin-message-format": "workspace:*",
		"@sveltejs/adapter-static": "^2.0.3",
		"@sveltejs/kit": "^1.26.0",
		"mdsvex": "^0.11.0",
		"svelte": "^4.0.5",
		"svelte-check": "^3.4.3",
		"tslib": "^2.4.1",
		"typescript": "^5.0.0",
<<<<<<< HEAD
		"vite": "^4.5.0"
=======
		"vite": "4.5.0"
>>>>>>> 1fd56a76
	},
	"type": "module"
}<|MERGE_RESOLUTION|>--- conflicted
+++ resolved
@@ -21,11 +21,7 @@
 		"svelte-check": "^3.4.3",
 		"tslib": "^2.4.1",
 		"typescript": "^5.0.0",
-<<<<<<< HEAD
-		"vite": "^4.5.0"
-=======
 		"vite": "4.5.0"
->>>>>>> 1fd56a76
 	},
 	"type": "module"
 }