--- conflicted
+++ resolved
@@ -4,13 +4,8 @@
 	"private": true,
 	"scripts": {
 		"_dev": "vite dev",
-<<<<<<< HEAD
 		"build": "vite build",
 		"test": "vite build",
-=======
-		"build": "paraglide-js compile --project ./project.inlang.json && vite build",
-		"test": "paraglide-js compile --project ./project.inlang.json && vite build",
->>>>>>> 719f8587
 		"preview": "vite preview",
 		"check": "svelte-kit sync && svelte-check --tsconfig ./tsconfig.json",
 		"check:watch": "svelte-kit sync && svelte-check --tsconfig ./tsconfig.json --watch"
