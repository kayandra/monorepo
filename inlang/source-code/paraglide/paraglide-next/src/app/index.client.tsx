// Public APIs
export { Middleware } from "./middleware"
export { Navigation } from "./navigation/navigation.client.js"
export { initializeLanguage } from "./initializeLanguage.client.js"
<<<<<<< HEAD
export { generateAlternateLinks } from "./utils/alternate-links.js"
=======
export { generateAlternateLinks } from "./alternateLinks.js"
>>>>>>> 439a7fdf

// Routing Strategies
export * from "./routing-strategy/strategies"
export type { RoutingStrategy } from "./routing-strategy/interface"

// Legacy
export { createI18n } from "./legacy/createI18n.client.js"<|MERGE_RESOLUTION|>--- conflicted
+++ resolved
@@ -2,11 +2,7 @@
 export { Middleware } from "./middleware"
 export { Navigation } from "./navigation/navigation.client.js"
 export { initializeLanguage } from "./initializeLanguage.client.js"
-<<<<<<< HEAD
-export { generateAlternateLinks } from "./utils/alternate-links.js"
-=======
 export { generateAlternateLinks } from "./alternateLinks.js"
->>>>>>> 439a7fdf
 
 // Routing Strategies
 export * from "./routing-strategy/strategies"
