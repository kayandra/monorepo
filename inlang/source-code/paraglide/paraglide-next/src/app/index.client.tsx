export { createI18n } from "./createI18n.client.js"
<<<<<<< HEAD

export { createMiddleware } from "./middleware"
export { createNavigation } from "./navigation"

export { PrefixStrategy } from "./routing/prefixStrategy"
=======
export { initializeLanguage } from "./initializeLanguage.client.js"
>>>>>>> 05809241
<|MERGE_RESOLUTION|>--- conflicted
+++ resolved
@@ -1,10 +1,7 @@
 export { createI18n } from "./createI18n.client.js"
-<<<<<<< HEAD
 
 export { createMiddleware } from "./middleware"
 export { createNavigation } from "./navigation"
 
 export { PrefixStrategy } from "./routing/prefixStrategy"
-=======
-export { initializeLanguage } from "./initializeLanguage.client.js"
->>>>>>> 05809241
+export { initializeLanguage } from "./initializeLanguage.client.js"