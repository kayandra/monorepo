--- conflicted
+++ resolved
@@ -5,12 +5,7 @@
 	sourceLanguageTag,
 } from "$paraglide/runtime.js"
 import { addSeoHeaders } from "./headers"
-<<<<<<< HEAD
 import { LANG_COOKIE_NAME, PARAGLIDE_LANGUAGE_HEADER_NAME } from "../constants"
-import { resolveLanguage } from "./resolveLanguage"
-=======
-import { LANG_COOKIE, PARAGLIDE_LANGUAGE_HEADER_NAME } from "../constants"
->>>>>>> 439a7fdf
 import { createCookieDetection } from "./detection/CookieDetection"
 import { createAcceptLanguageDetection } from "./detection/AcceptLanguageDetection"
 import type { NextRequest } from "next/server"
@@ -67,15 +62,6 @@
 	 * @param request
 	 * @returns
 	 */
-<<<<<<< HEAD
-	return function middleware(request: NextRequest) {
-		const localeCookieValue = request.cookies.get(LANG_COOKIE_NAME)?.value
-		const locale = resolveLanguage(request, sourceLanguageTag, [
-			opt.strategy.resolveLocale,
-			createCookieDetection({ availableLanguageTags: availableLanguageTags }),
-			createAcceptLanguageDetection({ availableLanguageTags: availableLanguageTags }),
-		]) as T
-=======
 	function detectLanguage(request: NextRequest): T {
 		for (const detector of languageDetectors) {
 			const locale = detector(request)
@@ -83,7 +69,6 @@
 		}
 		return sourceLanguageTag as T
 	}
->>>>>>> 439a7fdf
 
 	/**
 	 * Creates an appropriate routing response for the given request
