--- conflicted
+++ resolved
@@ -63,11 +63,8 @@
 		const canonicalPath = opt.strategy.getCanonicalPath(decodedPathname, locale)
 		const localisedPathname = opt.strategy.getLocalisedUrl(canonicalPath, locale, false)
 
-<<<<<<< HEAD
 		const shouldRedirect = opt.redirect && localisedPathname.pathname !== decodedPathname
 
-=======
->>>>>>> ea14465d
 		const localeCookieMatches =
 			isAvailableLanguageTag(localeCookeValue) && localeCookeValue === locale
 
@@ -78,11 +75,7 @@
 		const rewriteRequired = request.nextUrl.pathname !== canonicalPath
 
 		const response: NextResponse = shouldRedirect
-<<<<<<< HEAD
-			? redirect(request.nextUrl, localisedPathname.pathname || canonicalPath, requestInit)
-=======
 			? redirect(request.nextUrl, localisedPathname, { headers })
->>>>>>> ea14465d
 			: rewriteRequired
 			? rewrite(request.nextUrl, canonicalPath, { request: { headers } })
 			: NextResponse.next({ request: { headers } })
@@ -90,15 +83,9 @@
 		// Update the locale-cookie
 		if (!localeCookieMatches) {
 			response.cookies.set(LANG_COOKIE.name, locale, {
-<<<<<<< HEAD
 				sameSite: LANG_COOKIE.SameSite,
 				maxAge: LANG_COOKIE["Max-Age"],
-				path: request.nextUrl.basePath || undefined,
-=======
-				sameSite: LANG_COOKIE.sameSite,
-				maxAge: LANG_COOKIE.maxAge,
 				path: request.nextUrl.basePath || "/",
->>>>>>> ea14465d
 			})
 		}
 
