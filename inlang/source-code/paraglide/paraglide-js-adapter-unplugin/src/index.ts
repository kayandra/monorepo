--- conflicted
+++ resolved
@@ -59,7 +59,7 @@
 	async function getProject(): Promise<InlangProject> {
 		if (project) return project
 		project = await loadProject({
-			settingsFilePath: path.resolve(process.cwd(), options.project),
+			projectPath: path.resolve(process.cwd(), options.project),
 			nodeishFs: fs,
 		})
 		return project
@@ -70,17 +70,10 @@
 
 		enforce: "pre",
 		async buildStart() {
-<<<<<<< HEAD
-			executeSync()
-			const inlang = await loadProject({
-				projectPath: path.resolve(process.cwd(), options.project),
-				nodeishFs: fs,
-=======
 			const project = await getProject()
 
 			project.query.messages.getAll.subscribe((messages) => {
 				triggerCompile(messages, project.settings())
->>>>>>> 88e93833
 			})
 		},
 
