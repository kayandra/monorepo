{
	"name": "@inlang/paraglide-js-adapter-next-example-app",
	"version": "0.2.7",
	"private": true,
	"scripts": {
		"_dev": "next dev",
		"build": "paraglide-js build --project ./project.inlang --routes-dir ./src/app -- next build",
		"preview": "next start"
	},
	"dependencies": {
<<<<<<< HEAD
		"next": "^14.0.0",
=======
		"@inlang/paraglide-js": "workspace:*",
		"next": "14.1.2-canary.4",
>>>>>>> 666833eb
		"react": "^18",
		"react-dom": "^18"
	},
	"devDependencies": {
		"@inlang/paraglide-js-adapter-next": "workspace:*",
		"@inlang/paraglide-js": "workspace:*",
		"@types/node": "^20",
		"@types/react": "^18",
		"@types/react-dom": "^18",
		"typescript": "^5.3.2"
	},
	"files": [
		"*",
		".gitignore"
	]
}<|MERGE_RESOLUTION|>--- conflicted
+++ resolved
@@ -8,12 +8,8 @@
 		"preview": "next start"
 	},
 	"dependencies": {
-<<<<<<< HEAD
-		"next": "^14.0.0",
-=======
 		"@inlang/paraglide-js": "workspace:*",
-		"next": "14.1.2-canary.4",
->>>>>>> 666833eb
+		"next": "14.0.0",
 		"react": "^18",
 		"react-dom": "^18"
 	},
