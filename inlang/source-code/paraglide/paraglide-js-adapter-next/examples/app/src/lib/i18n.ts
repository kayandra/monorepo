--- conflicted
+++ resolved
@@ -3,13 +3,9 @@
 
 export const { Link, middleware, useRouter, usePathname, redirect, permanentRedirect, localizePath } =
 	createI18n<AvailableLanguageTag>({
-<<<<<<< HEAD
-		exclude: ["/not-translated"],
-=======
 		pathnames: {
 			"/about": m.about_path,
 		},
 		prefix: "all",
 		exclude: ["/not-translated"], //makes sure that the /not-translated page is not translated
->>>>>>> 666833eb
 	})