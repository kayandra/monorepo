import { createUnplugin } from "unplugin"
import {
	type BundleNested,
	type ProjectSettings,
	type InlangProject,
	loadProjectFromDirectoryInMemory,
	selectBundleNested,
} from "@inlang/sdk2"
import path from "node:path"
import fs from "node:fs/promises"
import icu1Importer from "@inlang/plugin-icu1"
import { compile, writeOutput, Logger, classifyProjectErrors } from "@inlang/paraglide-js/internal"

const PLUGIN_NAME = "unplugin-paraglide"
const VITE_BUILD_PLUGIN_NAME = "unplugin-paraglide-vite-virtual-message-modules"

const isWindows = typeof process !== "undefined" && process.platform === "win32"

export type UserConfig = {
	project: string
	outdir: string
	silent?: boolean
}

export const paraglide = createUnplugin((config: UserConfig) => {
	const options = {
		silent: false,
		...config,
	}

	const outputDirectory = path.resolve(process.cwd(), options.outdir)
	let normalizedOutdir = outputDirectory.replaceAll("\\", "/")
	if (!normalizedOutdir.endsWith("/")) normalizedOutdir = normalizedOutdir + "/"
	const logger = new Logger({ silent: options.silent, prefix: true })

	//Keep track of how many times we've compiled
	let numCompiles = 0
	let virtualModuleOutput: Record<string, string> = {}

<<<<<<< HEAD
	async function triggerCompile(bundles: readonly BundleNested[], settings: ProjectSettings) {
=======
	async function triggerCompile(
		messages: readonly Message[],
		settings: ProjectSettings,
		projectId: string | undefined
	) {
		const currentMessagesHash = hashMessages(messages ?? [], settings)
		if (currentMessagesHash === previousMessagesHash) return

		if (messages.length === 0) {
			logger.warn("No messages found - Skipping compilation")
			return
		}

>>>>>>> 5312b1d6
		logMessageChange()

		const [regularOutput, messageModulesOutput] = await Promise.all([
<<<<<<< HEAD
			compile({ bundles, settings, outputStructure: "regular", projectId: undefined }),
			compile({ bundles, settings, outputStructure: "message-modules", projectId: undefined }),
=======
			compile({
				messages,
				settings,
				outputStructure: "regular",
				projectId,
			}),
			compile({ messages, settings, outputStructure: "message-modules", projectId }),
>>>>>>> 5312b1d6
		])

		virtualModuleOutput = messageModulesOutput
		const fsOutput = regularOutput
		await writeOutput(outputDirectory, fsOutput, fs)
		numCompiles++
	}

	function logMessageChange() {
		if (!logger) return
		if (options.silent) return

		if (numCompiles === 0) {
			logger.info(`Compiling Messages into ${options.outdir}`)
		}

		if (numCompiles >= 1) {
			logger.info(`Messages changed - Recompiling into ${options.outdir}`)
		}
	}

	let project: InlangProject | undefined = undefined
	async function getProject(): Promise<InlangProject> {
		if (project) return project

		const projectPath = path.resolve(process.cwd(), options.project)
		project = await loadProjectFromDirectoryInMemory({
			path: projectPath,
			fs: fs,
			providePlugins: [icu1Importer],
		})

		return project
	}

	let acs: AbortController[] = []
	async function loadAndWatchProject() {
		const project = await getProject()

		const bundles = await selectBundleNested(project.db).execute()
		const settings = project.settings.get()
		await triggerCompile(bundles, settings)

		project.errors.subscribe((errors) => {
			if (errors.length === 0) return

			const { fatalErrors, nonFatalErrors } = classifyProjectErrors(errors)
			for (const error of nonFatalErrors) {
				logger.warn(error.message)
			}

			for (const error of fatalErrors) {
				if (error instanceof Error) {
					logger.error(error.message) // hide the stack trace
				} else {
					logger.error(error)
				}
			}
		})

		// watch files
		const resourceFiles = []
		for (const plugin of project.plugins.get()) {
			if (!plugin.toBeImportedFiles) continue
			const pluginFiles = await plugin.toBeImportedFiles({ settings, nodeFs: fs })
			resourceFiles.push(...pluginFiles)
		}

		// Create a watcher for each file
		for (const file of resourceFiles) {
			const ac = new AbortController()
			const watcher = fs.watch(file.path, { signal: ac.signal })
			onGeneration(watcher, (ev) => {
				if (ev.eventType !== "change") return
				for (const ac of acs) ac.abort()
				acs = []
				loadAndWatchProject()
			})
		}
	}

	return [
		{
			name: PLUGIN_NAME,

			enforce: "pre",
			async buildStart() {
<<<<<<< HEAD
				loadAndWatchProject()
=======
				const project = await getProject()

				const initialMessages = project.query.messages.getAll()
				const settings = project.settings()
				await triggerCompile(initialMessages, settings, project.id)

				project.errors.subscribe((errors) => {
					if (errors.length === 0) return

					const { fatalErrors, nonFatalErrors } = classifyProjectErrors(errors)
					for (const error of nonFatalErrors) {
						logger.warn(error.message)
					}

					for (const error of fatalErrors) {
						if (error instanceof Error) {
							logger.error(error.message) // hide the stack trace
						} else {
							logger.error(error)
						}
					}
				})

				let numInvocations = 0
				project.query.messages.getAll.subscribe((messages) => {
					numInvocations++
					if (numInvocations === 1) return
					triggerCompile(messages, project.settings(), project.id)
				})
>>>>>>> 5312b1d6
			},

			webpack(compiler) {
				//we need the compiler to run before the build so that the message-modules will be present
				//In the other bundlers `buildStart` already runs before the build. In webpack it's a race condition
				compiler.hooks.beforeRun.tapPromise(PLUGIN_NAME, async () => {
					const project = await getProject()
<<<<<<< HEAD
					const bundles = await selectBundleNested(project.db).execute()
					await triggerCompile(bundles, project.settings.get())
=======
					await triggerCompile(project.query.messages.getAll(), project.settings(), project.id)
>>>>>>> 5312b1d6
					console.info(`Compiled Messages into ${options.outdir}`)
				})
			},
		},
		{
			name: VITE_BUILD_PLUGIN_NAME,
			vite: {
				apply: "build",
				resolveId(id, importer) {
					// resolve relative imports inside the output directory
					// the importer is alwazs normalized
					if (importer?.startsWith(normalizedOutdir)) {
						const dirname = path.dirname(importer).replaceAll("\\", "/")
						if (id.startsWith(dirname)) return id

						if (isWindows) {
							const resolvedPath = path
								.resolve(dirname.replaceAll("/", "\\"), id.replaceAll("/", "\\"))
								.replaceAll("\\", "/")
							return resolvedPath
						}

						const resolvedPath = path.resolve(dirname, id)
						return resolvedPath
					}
					return undefined
				},

				load(id) {
					id = id.replaceAll("\\", "/")
					//if it starts with the outdir use the paraglideOutput virtual modules instead
					if (id.startsWith(normalizedOutdir)) {
						const internal = id.slice(normalizedOutdir.length)
						const resolved = virtualModuleOutput[internal]
						return resolved
					}

					return undefined
				},
			},
		},
	]
})

async function onGeneration<T>(generator: AsyncIterable<T>, cb: (value: T) => void) {
	for await (const value of generator) {
		cb(value)
	}
}<|MERGE_RESOLUTION|>--- conflicted
+++ resolved
@@ -37,9 +37,6 @@
 	let numCompiles = 0
 	let virtualModuleOutput: Record<string, string> = {}
 
-<<<<<<< HEAD
-	async function triggerCompile(bundles: readonly BundleNested[], settings: ProjectSettings) {
-=======
 	async function triggerCompile(
 		messages: readonly Message[],
 		settings: ProjectSettings,
@@ -53,22 +50,11 @@
 			return
 		}
 
->>>>>>> 5312b1d6
 		logMessageChange()
 
 		const [regularOutput, messageModulesOutput] = await Promise.all([
-<<<<<<< HEAD
 			compile({ bundles, settings, outputStructure: "regular", projectId: undefined }),
 			compile({ bundles, settings, outputStructure: "message-modules", projectId: undefined }),
-=======
-			compile({
-				messages,
-				settings,
-				outputStructure: "regular",
-				projectId,
-			}),
-			compile({ messages, settings, outputStructure: "message-modules", projectId }),
->>>>>>> 5312b1d6
 		])
 
 		virtualModuleOutput = messageModulesOutput
@@ -156,39 +142,7 @@
 
 			enforce: "pre",
 			async buildStart() {
-<<<<<<< HEAD
 				loadAndWatchProject()
-=======
-				const project = await getProject()
-
-				const initialMessages = project.query.messages.getAll()
-				const settings = project.settings()
-				await triggerCompile(initialMessages, settings, project.id)
-
-				project.errors.subscribe((errors) => {
-					if (errors.length === 0) return
-
-					const { fatalErrors, nonFatalErrors } = classifyProjectErrors(errors)
-					for (const error of nonFatalErrors) {
-						logger.warn(error.message)
-					}
-
-					for (const error of fatalErrors) {
-						if (error instanceof Error) {
-							logger.error(error.message) // hide the stack trace
-						} else {
-							logger.error(error)
-						}
-					}
-				})
-
-				let numInvocations = 0
-				project.query.messages.getAll.subscribe((messages) => {
-					numInvocations++
-					if (numInvocations === 1) return
-					triggerCompile(messages, project.settings(), project.id)
-				})
->>>>>>> 5312b1d6
 			},
 
 			webpack(compiler) {
@@ -196,12 +150,8 @@
 				//In the other bundlers `buildStart` already runs before the build. In webpack it's a race condition
 				compiler.hooks.beforeRun.tapPromise(PLUGIN_NAME, async () => {
 					const project = await getProject()
-<<<<<<< HEAD
 					const bundles = await selectBundleNested(project.db).execute()
 					await triggerCompile(bundles, project.settings.get())
-=======
-					await triggerCompile(project.query.messages.getAll(), project.settings(), project.id)
->>>>>>> 5312b1d6
 					console.info(`Compiled Messages into ${options.outdir}`)
 				})
 			},
