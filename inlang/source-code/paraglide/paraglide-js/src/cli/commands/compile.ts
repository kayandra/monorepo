import { loadProject, type InlangProject } from "@inlang/sdk"
import { compile } from "../../compiler/compile.js"
import nodeFsPromises from "node:fs/promises"
import { resolve } from "node:path"
import { Command } from "commander"
import { writeOutput } from "../../services/file-handling/write-output.js"
import { Logger } from "../../services/logger/index.js"
import { openRepository, findRepoRoot } from "@lix-js/client"
<<<<<<< HEAD

// TODO add a project UUID to the tele.groups internal #196
// import { gitOrigin } from "../../services/telemetry/implementation.js"
=======
import type { NodeishFilesystem } from "@lix-js/fs"
>>>>>>> 3db1b40d

export const compileCommand = new Command()
	.name("compile")
	.summary("Compiles inlang Paraglide-JS.")
	.requiredOption("--project <path>", 'The path to the inlang project. Example: "./project.inlang"')
	.requiredOption(
		"--outdir <path>",
		'The path to the output directory. Example: "./src/paraglide"',
		"./src/paraglide"
	)
	.requiredOption("--watch", "Watch for changes and recompile.", false)
	.action(async (options: { project: string; outdir: string; watch: boolean }) => {
		const logger = new Logger({ silent: false, prefix: true })
		const path = resolve(process.cwd(), options.project)
		const outputDirectory = resolve(process.cwd(), options.outdir)

		logger.info(`Compiling inlang project at "${options.project}".`)

		const repoRoot = await findRepoRoot({ nodeishFs: nodeFsPromises, path })
		const repo = await openRepository(repoRoot || process.cwd(), {
			nodeishFs: nodeFsPromises,
		})

		if (!repoRoot) {
			logger.warn(`Could not find repository root for path ${path}`)
<<<<<<< HEAD
			// We still support projects without git repo for now.

			project = exitIfErrors(
				await loadProject({
					projectPath: path,
					nodeishFs: fs,
					appId: "library.inlang.paraglideJs",
				}),
				logger
			)
		} else {
			const repo = await openRepository(repoRoot, {
				nodeishFs: fs,
			})

			project = exitIfErrors(
				await loadProject({
					projectPath: path,
					repo,
					appId: "library.inlang.paraglideJs",
				}),
				logger
			)
=======
>>>>>>> 3db1b40d
		}

		const project = exitIfErrors(
			await loadProject({
				projectPath: path,
				repo,
				_capture(id, props) {
					telemetry.capture({
						// @ts-ignore the event types
						event: id,
						properties: props,
					})
				},
			}),
			logger
		)

		await executeCompilation(project, outputDirectory, repo.nodeishFs)

		if (options.watch) {
			process.on("SIGINT", () => {
				//start with a new line, since the ^C is on the current line
				logger.ln().info("Stopping the watcher.")
				process.exit(0)
			})

			let numChanges = 0
			project.query.messages.getAll.subscribe(async (messages) => {
				numChanges++
				if (messages.length === 0) return //messages probably haven't loaded yet
				if (numChanges === 1) return //don't recompile on the first run

				logger.info("Messages changed. Recompiling...")
				await executeCompilation(project, outputDirectory, repo.nodeishFs)
			})

			/* eslint-disable no-constant-condition */
			while (true) {
				// Keep the process alive
				await new Promise((resolve) => setTimeout(resolve, 10_000))
			}
		}

		logger.info("Sucessfully compiled the project.")
	})

/**
 * Reads the messages from the project and compiles them into the output directory.
 */
async function executeCompilation(
	project: InlangProject,
	outputDirectory: string,
	fs: NodeishFilesystem
) {
	const output = compile({
		messages: project.query.messages.getAll(),
		settings: project.settings(),
	})

	await writeOutput(outputDirectory, output, fs)
}

/**
 * Utility function to exit when the project has errors.
 */
const exitIfErrors = (project: InlangProject, logger: Logger) => {
	if (project.errors().length > 0) {
		logger.warn(`The project has errors:`)
		for (const error of project.errors()) {
			logger.error(error)
		}
		process.exit(1)
	}
	return project
}<|MERGE_RESOLUTION|>--- conflicted
+++ resolved
@@ -6,13 +6,7 @@
 import { writeOutput } from "../../services/file-handling/write-output.js"
 import { Logger } from "../../services/logger/index.js"
 import { openRepository, findRepoRoot } from "@lix-js/client"
-<<<<<<< HEAD
-
-// TODO add a project UUID to the tele.groups internal #196
-// import { gitOrigin } from "../../services/telemetry/implementation.js"
-=======
 import type { NodeishFilesystem } from "@lix-js/fs"
->>>>>>> 3db1b40d
 
 export const compileCommand = new Command()
 	.name("compile")
@@ -38,45 +32,13 @@
 
 		if (!repoRoot) {
 			logger.warn(`Could not find repository root for path ${path}`)
-<<<<<<< HEAD
-			// We still support projects without git repo for now.
-
-			project = exitIfErrors(
-				await loadProject({
-					projectPath: path,
-					nodeishFs: fs,
-					appId: "library.inlang.paraglideJs",
-				}),
-				logger
-			)
-		} else {
-			const repo = await openRepository(repoRoot, {
-				nodeishFs: fs,
-			})
-
-			project = exitIfErrors(
-				await loadProject({
-					projectPath: path,
-					repo,
-					appId: "library.inlang.paraglideJs",
-				}),
-				logger
-			)
-=======
->>>>>>> 3db1b40d
 		}
 
 		const project = exitIfErrors(
 			await loadProject({
 				projectPath: path,
 				repo,
-				_capture(id, props) {
-					telemetry.capture({
-						// @ts-ignore the event types
-						event: id,
-						properties: props,
-					})
-				},
+				appId: "library.inlang.paraglideJs",
 			}),
 			logger
 		)
