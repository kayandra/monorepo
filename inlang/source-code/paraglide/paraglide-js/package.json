--- conflicted
+++ resolved
@@ -55,13 +55,9 @@
 		"consola": "3.2.3",
 		"dedent": "1.5.1",
 		"json5": "2.2.3",
-<<<<<<< HEAD
-		"posthog-node": "3.1.3",
+		"posthog-node": "^4.0.1",
 		"prettier": "^3.3.3",
 		"prettier-plugin-jsdoc": "^1.3.0"
-=======
-		"posthog-node": "^4.0.1"
->>>>>>> 52550501
 	},
 	"devDependencies": {
 		"@inlang/language-tag": "workspace:*",
