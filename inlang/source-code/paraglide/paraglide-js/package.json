{
	"name": "@inlang/paraglide-js",
	"type": "module",
	"version": "1.0.0-prerelease.9",
	"license": "Apache-2.0",
	"publishConfig": {
		"access": "public"
	},
	"author": "inlang <hello@inlang.com> (https://inlang.com/)",
	"keywords": [
		"paraglide",
		"javascript i18n",
		"i18n",
		"l10n",
		"translation",
		"internationalization",
		"svelte",
		"localization",
		"lint",
		"react",
		"vue",
		"angular",
		"nextjs",
		"next i18n"
	],
	"bin": {
		"paraglide-js": "./bin/run.js"
	},
	"files": [
		"./dist",
		"./bin"
	],
	"scripts": {
		"build": "tsc --build",
		"dev": "tsc --watch",
		"test": "tsc --noEmit && vitest run --coverage ./src/**/*",
		"lint": "eslint ./src --fix",
		"format": "prettier ./src --write",
		"clean": "rm -rf ./dist ./node_modules"
	},
	"dependencies": {
		"@inlang/detect-json-formatting": "1.0.0",
<<<<<<< HEAD
		"@inlang/sdk": "*",
		"@inlang/telemetry": "*",
		"@inlang/env-variables": "*",
=======
		"@inlang/sdk": "workspace:*",
>>>>>>> 761f307e
		"commander": "11.1.0",
		"consola": "3.2.3",
		"dedent": "1.5.1",
		"json5": "2.2.3",
		"posthog-node": "3.1.3"
	},
	"devDependencies": {
		"@rollup/plugin-terser": "0.4.3",
		"@rollup/plugin-virtual": "3.0.1",
		"@ts-morph/bootstrap": "0.20.0",
		"@types/minimist": "1.2.3",
		"@vitest/coverage-v8": "0.34.3",
		"memfs": "4.6.0",
		"rollup": "3.29.1",
		"typescript": "5.2.2",
		"vitest": "0.34.3"
	}
}<|MERGE_RESOLUTION|>--- conflicted
+++ resolved
@@ -40,13 +40,7 @@
 	},
 	"dependencies": {
 		"@inlang/detect-json-formatting": "1.0.0",
-<<<<<<< HEAD
-		"@inlang/sdk": "*",
-		"@inlang/telemetry": "*",
-		"@inlang/env-variables": "*",
-=======
 		"@inlang/sdk": "workspace:*",
->>>>>>> 761f307e
 		"commander": "11.1.0",
 		"consola": "3.2.3",
 		"dedent": "1.5.1",
