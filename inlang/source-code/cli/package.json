{
	"name": "@inlang/cli",
	"version": "2.8.0",
	"private": false,
	"publishConfig": {
		"access": "public"
	},
	"keywords": [
		"i18n",
		"l10n",
		"translation",
		"internationalization",
		"svelte",
		"localization",
		"lint",
		"i18next",
		"react",
		"vue",
		"angular"
	],
	"main": "./dist/main.js",
	"types": "./dist/main.d.ts",
	"type": "module",
	"bin": {
		"inlang": "./bin/run.js"
	},
	"engines": {
		"node": ">=18.0.0"
	},
	"files": [
		"/bin",
		"/dist"
	],
	"scripts": {
		"dev": "node ./build.js",
		"build": "cross-env NODE_ENV=production node ./build.js",
		"test": "tsc --noEmit && vitest run --passWithNoTests --coverage --test-timeout=10000",
		"lint": "eslint ./src --fix",
		"format": "prettier ./src --write",
		"clean": "rm -rf ./dist ./node_modules"
	},
	"devDependencies": {
<<<<<<< HEAD
		"@inlang/create-project": "workspace:*",
=======
		"@inlang/env-variables": "workspace:*",
>>>>>>> 11e26790
		"@inlang/language-tag": "workspace:*",
		"@inlang/result": "workspace:*",
		"@inlang/rpc": "workspace:*",
		"@inlang/sdk": "workspace:*",
		"@inlang/telemetry": "workspace:*",
		"@lix-js/fs": "workspace:*",
		"@lix-js/client": "workspace:*",
		"@sentry/node": "^7.64.0",
		"@sinclair/typebox": "^0.31.17",
		"@types/cli-progress": "^3.11.5",
		"@types/fs-extra": "11.0.2",
		"@types/node": "20.5.9",
		"@types/promptly": "^3.0.2",
		"@types/prompts": "^2.4.4",
		"@vitest/coverage-v8": "^0.33.0",
		"cli-progress": "^3.12.0",
		"cli-table3": "0.6.3",
		"commander": "^11.0.0",
		"consola": "^3.2.3",
		"cross-env": "^7.0.3",
		"esbuild": "^0.19.2",
		"isomorphic-git": "1.24.5",
		"node-fetch": "^3.3.2",
		"prompts": "^2.4.2",
		"typescript": "5.2.2",
		"vitest": "0.34.3"
	},
	"license": "Apache-2.0",
	"__comment__": "the esbuild-wasm dependency must be a regular dependency to be resolved by the host system. otherwise, esbuild throws errors",
	"dependencies": {
		"esbuild-wasm": "^0.19.2",
		"fs-extra": "11.1.1"
	}
}<|MERGE_RESOLUTION|>--- conflicted
+++ resolved
@@ -40,11 +40,6 @@
 		"clean": "rm -rf ./dist ./node_modules"
 	},
 	"devDependencies": {
-<<<<<<< HEAD
-		"@inlang/create-project": "workspace:*",
-=======
-		"@inlang/env-variables": "workspace:*",
->>>>>>> 11e26790
 		"@inlang/language-tag": "workspace:*",
 		"@inlang/result": "workspace:*",
 		"@inlang/rpc": "workspace:*",
