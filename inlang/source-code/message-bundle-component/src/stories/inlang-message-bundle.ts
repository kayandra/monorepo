--- conflicted
+++ resolved
@@ -202,7 +202,7 @@
 		overridePrimitiveColors()
 
 		const children = this.children
-		this._bundleSlots = Array.from(children).filter((child) =>
+		this._bundleSlots = [...children].filter((child) =>
 			child.slot ? child.slot === "bundle-action" : false
 		)
 	}
@@ -461,14 +461,10 @@
 									this.messageBundle?.lintReports?.reports.length > 0 &&
 									this.messageBundle?.lintReports?.reports.some((report) => !report.variantId)
 										? html`<inlang-lint-report-tip
-<<<<<<< HEAD
 												.lintReports=${this.messageBundle?.lintReports?.reports.filter(
 													(report) => !report.variantId
 												) ?? []}
-=======
-												.lintReports=${lintReports.filter((report) => !report.variantId)}
 												.installedLintRules=${this.installedLintRules}
->>>>>>> 9970a9fc
 												.fixLint=${this._fixLint}
 										  ></inlang-lint-report-tip>`
 										: ``}
