import { BundleNested, ProjectSettings } from "@inlang/sdk2";
import { createComponent } from "@lit/react";
import {
	InlangBundle as LitInlangBundle,
	InlangMessage as LitInlangMessage,
	InlangVariant as LitInlangVariant,
	InlangPatternEditor as LitInlangPatternEditor,
} from "@inlang/bundle-component";
import React from "react";
import clsx from "clsx";

export const InlangBundle = createComponent({
	tagName: "inlang-bundle",
	elementClass: LitInlangBundle,
	react: React,
	events: {
		change: "change",
	},
});
export const InlangMessage = createComponent({
	tagName: "inlang-message",
	elementClass: LitInlangMessage,
	react: React,
});
export const InlangVariant = createComponent({
	tagName: "inlang-variant",
	elementClass: LitInlangVariant,
	react: React,
});
export const InlangPatternEditor = createComponent({
	tagName: "inlang-pattern-editor",
	elementClass: LitInlangPatternEditor,
	react: React,
});

const SingleDiffBundle = (props: {
	bundle: BundleNested;
	oldBundle: BundleNested;
	settings: ProjectSettings;
	changes: any[];
	show: "neu" | "old";
}) => {
	return (
		<div className="pointer-events-none">
<<<<<<< HEAD
			<InlangBundle bundle={props.bundle} messages={props.bundle.messages}>
				{/* <InlangBundleHeader bundle={props.bundle} settings={props.settings} /> */}
				{props.bundle.messages.map((message) => {
					const oldMessage = props.oldBundle.messages.find(
						(oldMessage) => oldMessage.id === message.id
					);
					return (
						<InlangMessage
							slot="message"
							key={message.id}
							message={message}
							settings={props.settings}
							className="hide-new-variant"
						>
							{message.variants.map((variant) => {
								const change = props.changes.find(
									(change) => change.value.id === variant.id
								);
								const oldVariant = oldMessage?.variants.find(
									(oldVariant) => oldVariant.id === variant.id
=======
			<InlangBundleHeader bundle={props.bundle} settings={props.settings} />
			{props.bundle.messages.map((message) => {
				const oldMessage = props.oldBundle.messages.find(
					(oldMessage) => oldMessage.id === message.id
				);
				return (
					<InlangMessage
						key={message.id}
						message={message}
						locale={message.locale}
						settings={props.settings}
						className="hide-new-variant"
					>
						{message.variants.map((variant) => {
							const change = props.changes.find(
								(change) => change.value.id === variant.id
							);
							const oldVariant = oldMessage?.variants.find(
								(oldVariant) => oldVariant.id === variant.id
							);
							if (
								props.show === "neu" ||
								(props.show === "old" && oldVariant?.pattern)
							) {
								return (
									<InlangVariant
										slot="variant"
										key={variant.id}
										bundleId={props.bundle.id}
										message={message}
										locale={message.locale}
										variant={variant}
										className={clsx(!change ? "opacity-30" : "")}
										noHistory={true}
									>
										<InlangPatternEditor
											slot="pattern-editor"
											pattern={
												props.show === "neu"
													? variant.pattern
													: oldVariant?.pattern
											}
											className={clsx(
												change &&
													clsx(
														props.show === "neu"
															? "inlang-pattern-editor-neu"
															: "inlang-pattern-editor-old"
													)
											)}
										></InlangPatternEditor>
										{change && props.show === "neu" && (
											<div
												slot="pattern-editor"
												className="absolute right-4 h-full flex items-center text-green-800"
											>
												by {change.author}
											</div>
										)}
									</InlangVariant>
>>>>>>> b61fa45b
								);
								if (
									props.show === "neu" ||
									(props.show === "old" && oldVariant?.pattern)
								) {
									return (
										<InlangVariant
											slot="variant"
											key={variant.id}
											variant={variant}
											className={clsx(!change ? "opacity-30" : "")}
										>
											<InlangPatternEditor
												slot="pattern-editor"
												variant={props.show === "neu" ? variant : oldVariant}
												className={clsx(
													change &&
														clsx(
															props.show === "neu"
																? "inlang-pattern-editor-neu"
																: "inlang-pattern-editor-old"
														)
												)}
											></InlangPatternEditor>
											{change && props.show === "neu" && (
												<div
													slot="pattern-editor"
													className="absolute right-4 h-full flex items-center text-green-800"
												>
													by You
												</div>
											)}
										</InlangVariant>
									);
								}
							})}
						</InlangMessage>
					);
				})}
			</InlangBundle>
		</div>
	);
};

export default SingleDiffBundle;<|MERGE_RESOLUTION|>--- conflicted
+++ resolved
@@ -42,7 +42,6 @@
 }) => {
 	return (
 		<div className="pointer-events-none">
-<<<<<<< HEAD
 			<InlangBundle bundle={props.bundle} messages={props.bundle.messages}>
 				{/* <InlangBundleHeader bundle={props.bundle} settings={props.settings} /> */}
 				{props.bundle.messages.map((message) => {
@@ -63,68 +62,6 @@
 								);
 								const oldVariant = oldMessage?.variants.find(
 									(oldVariant) => oldVariant.id === variant.id
-=======
-			<InlangBundleHeader bundle={props.bundle} settings={props.settings} />
-			{props.bundle.messages.map((message) => {
-				const oldMessage = props.oldBundle.messages.find(
-					(oldMessage) => oldMessage.id === message.id
-				);
-				return (
-					<InlangMessage
-						key={message.id}
-						message={message}
-						locale={message.locale}
-						settings={props.settings}
-						className="hide-new-variant"
-					>
-						{message.variants.map((variant) => {
-							const change = props.changes.find(
-								(change) => change.value.id === variant.id
-							);
-							const oldVariant = oldMessage?.variants.find(
-								(oldVariant) => oldVariant.id === variant.id
-							);
-							if (
-								props.show === "neu" ||
-								(props.show === "old" && oldVariant?.pattern)
-							) {
-								return (
-									<InlangVariant
-										slot="variant"
-										key={variant.id}
-										bundleId={props.bundle.id}
-										message={message}
-										locale={message.locale}
-										variant={variant}
-										className={clsx(!change ? "opacity-30" : "")}
-										noHistory={true}
-									>
-										<InlangPatternEditor
-											slot="pattern-editor"
-											pattern={
-												props.show === "neu"
-													? variant.pattern
-													: oldVariant?.pattern
-											}
-											className={clsx(
-												change &&
-													clsx(
-														props.show === "neu"
-															? "inlang-pattern-editor-neu"
-															: "inlang-pattern-editor-old"
-													)
-											)}
-										></InlangPatternEditor>
-										{change && props.show === "neu" && (
-											<div
-												slot="pattern-editor"
-												className="absolute right-4 h-full flex items-center text-green-800"
-											>
-												by {change.author}
-											</div>
-										)}
-									</InlangVariant>
->>>>>>> b61fa45b
 								);
 								if (
 									props.show === "neu" ||
@@ -154,7 +91,7 @@
 													slot="pattern-editor"
 													className="absolute right-4 h-full flex items-center text-green-800"
 												>
-													by You
+													by {change.author}
 												</div>
 											)}
 										</InlangVariant>
