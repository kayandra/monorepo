import { tryCatch } from "@inlang/result"
import { TypeCompiler } from "@sinclair/typebox/compiler"
import { validatedPluginSettings } from "./validatedPluginSettings.js"
import {
	Plugin2,
	InlangPlugin,
	type ResolvePluginsFunction,
	type ResolvePlugin2Function,
} from "./types/plugin.js"
import {
	PluginError,
	PluginImportError,
	PluginHasNoExportsError,
	PluginExportIsInvalidError,
	PluginSettingsAreInvalidError,
	PluginReturnedInvalidCustomApiError,
	PluginImportFilesFunctionAlreadyDefinedError,
	PluginExportFilesFunctionAlreadyDefinedError,
	PluginToBeImportedFilesFunctionAlreadyDefinedError,
	PluginHasInvalidIdError,
	PluginHasInvalidSchemaError,
	PluginsDoNotProvideImportOrExportFilesError,
} from "./types/plugin-errors.js"
import { deepmerge } from "deepmerge-ts"

const PluginCompiler = TypeCompiler.Compile(InlangPlugin)

export const resolvePlugins: ResolvePlugin2Function = async (args) => {
	const _import = args._import

	const allPlugins: Array<Plugin2> = []
	const meta: Awaited<ReturnType<ResolvePlugin2Function>>["meta"] = []
	const moduleErrors: Array<PluginError> = []

	async function resolvePlugin(plugin: string) {
		const importedPlugin = await tryCatch<InlangPlugin>(() => _import(plugin))

		// -- FAILED TO IMPORT --
		if (importedPlugin.error) {
			moduleErrors.push(
				new PluginImportError({
					plugin,
					cause: importedPlugin.error as Error,
				})
			)
			return
		}

		// -- PLUGIN DOES NOT EXPORT ANYTHING --
		if (importedPlugin.data?.default === undefined) {
			moduleErrors.push(
				new PluginHasNoExportsError({
					plugin,
				})
			)
			return
		}

		// -- CHECK IF PLUGIN IS SYNTACTICALLY VALID
		const isValidPlugin = PluginCompiler.Check(importedPlugin.data)
		if (!isValidPlugin) {
			const errors = [...PluginCompiler.Errors(importedPlugin.data)]
			moduleErrors.push(
				new PluginExportIsInvalidError({
					plugin,
					errors,
				})
			)

			return
		}

		// -- VALIDATE PLUGIN SETTINGS
		const result = validatedPluginSettings({
			settingsSchema: importedPlugin.data.default.settingsSchema,
			pluginSettings: (args.settings as any)[importedPlugin.data.default.id],
		})
		if (result !== "isValid") {
			moduleErrors.push(new PluginSettingsAreInvalidError({ plugin, errors: result }))
			return
		}

		meta.push({
			plugin,
			id: importedPlugin.data.default.id,
		})

		allPlugins.push(importedPlugin.data.default as Plugin2)
	}

	await Promise.all(args.settings.modules.map(resolvePlugin))

	const result: Awaited<ReturnType<ResolvePluginsFunction>> = {
		data: {
			toBeImportedFiles: {},
			importFiles: {},
			exportFiles: {},
			customApi: {},
		},
		errors: [...moduleErrors],
	}

	for (const plugin of allPlugins) {
		const errors = [...PluginCompiler.Errors(plugin)]

		// -- INVALID ID in META --
		const hasInvalidId = errors.some((error) => error.path === "/id")
		if (hasInvalidId) {
			result.errors.push(new PluginHasInvalidIdError({ id: plugin.id }))
		}

		// -- USES INVALID SCHEMA --
		if (errors.length > 0) {
			result.errors.push(
				new PluginHasInvalidSchemaError({
					id: plugin.id,
					errors: errors,
				})
			)
		}

<<<<<<< HEAD
		// -- ALREADY DEFINED LOADMESSAGES / SAVEMESSAGES / DETECTEDLANGUAGETAGS --
		// TODO SDK-v2 IMPORT/EXPORT check if we can reuse this for export/import
		// if (typeof plugin.loadMessages === "function" && result.data.loadMessages !== undefined) {
		// 	result.errors.push(new PluginLoadMessagesFunctionAlreadyDefinedError({ id: plugin.id }))
		// }
=======
		// -- CHECK FOR ALREADY DEFINED FUNCTIONS --
		if (typeof plugin.toBeImportedFiles === "function") {
			if (result.data.toBeImportedFiles[plugin.id]) {
				result.errors.push(
					new PluginToBeImportedFilesFunctionAlreadyDefinedError({ id: plugin.id })
				)
			} else {
				result.data.toBeImportedFiles[plugin.id] = plugin.toBeImportedFiles
			}
		}

		if (typeof plugin.importFiles === "function") {
			if (result.data.importFiles[plugin.id]) {
				result.errors.push(new PluginImportFilesFunctionAlreadyDefinedError({ id: plugin.id }))
			} else {
				result.data.importFiles[plugin.id] = plugin.importFiles
			}
		}
>>>>>>> 936e0311

		if (typeof plugin.exportFiles === "function") {
			if (result.data.exportFiles[plugin.id]) {
				result.errors.push(new PluginExportFilesFunctionAlreadyDefinedError({ id: plugin.id }))
			} else {
				result.data.exportFiles[plugin.id] = plugin.exportFiles
			}
		}

		// -- ADD APP SPECIFIC API --
		if (typeof plugin.addCustomApi === "function") {
			const { data: customApi, error } = tryCatch(() =>
				plugin.addCustomApi!({
					settings: args.settings,
				})
			)
			if (error) {
				result.errors.push(new PluginReturnedInvalidCustomApiError({ id: plugin.id, cause: error }))
			} else if (typeof customApi !== "object") {
				result.errors.push(
					new PluginReturnedInvalidCustomApiError({
						id: plugin.id,
						cause: new Error(`The return value must be an object. Received "${typeof customApi}".`),
					})
				)
			} else {
				result.data.customApi = deepmerge(result.data.customApi, customApi)
			}
		}

		// -- CONTINUE IF ERRORS --
		if (errors.length > 0) {
			continue
		}
<<<<<<< HEAD

		/**
		 * -------------- BEGIN ADDING TO RESULT --------------
		 */

		// TODO SDK-v2 IMPORT/EXPORT we remove load/save Message for now
		// if (typeof plugin.loadMessages === "function") {
		// 	result.data.loadMessages = plugin.loadMessages
		// }

		// if (typeof plugin.saveMessages === "function") {
		// 	result.data.saveMessages = plugin.saveMessages
		// }

		if (typeof plugin.addCustomApi === "function") {
			const { data: customApi } = tryCatch(() =>
				plugin.addCustomApi!({
					settings: args.settings,
				})
			)
			if (customApi) {
				result.data.customApi = deepmerge(result.data.customApi, customApi)
			}
		}
	}

	// --- LOADMESSAGE / SAVEMESSAGE NOT DEFINED ---

	// TODO SDK-v2 IMPORT/EXPORT check if we can use that for exporter importer
	// if (
	// 	!experimentalPersistence &&
	// 	(typeof result.data.loadMessages !== "function" ||
	// 		typeof result.data.saveMessages !== "function")
	// ) {
	// 	result.errors.push(new PluginsDoNotProvideLoadOrSaveMessagesError())
	// }
=======
	}

	// -- IMPORT / EXPORT NOT DEFINED FOR ANY PLUGIN --
	if (
		Object.keys(result.data.toBeImportedFiles).length === 0 &&
		Object.keys(result.data.importFiles).length === 0 &&
		Object.keys(result.data.exportFiles).length === 0
	) {
		result.errors.push(new PluginsDoNotProvideImportOrExportFilesError())
	}
>>>>>>> 936e0311

	return {
		meta,
		plugins: allPlugins,
		resolvedPluginApi: result.data,
		errors: result.errors,
	}
}<|MERGE_RESOLUTION|>--- conflicted
+++ resolved
@@ -119,13 +119,6 @@
 			)
 		}
 
-<<<<<<< HEAD
-		// -- ALREADY DEFINED LOADMESSAGES / SAVEMESSAGES / DETECTEDLANGUAGETAGS --
-		// TODO SDK-v2 IMPORT/EXPORT check if we can reuse this for export/import
-		// if (typeof plugin.loadMessages === "function" && result.data.loadMessages !== undefined) {
-		// 	result.errors.push(new PluginLoadMessagesFunctionAlreadyDefinedError({ id: plugin.id }))
-		// }
-=======
 		// -- CHECK FOR ALREADY DEFINED FUNCTIONS --
 		if (typeof plugin.toBeImportedFiles === "function") {
 			if (result.data.toBeImportedFiles[plugin.id]) {
@@ -144,7 +137,6 @@
 				result.data.importFiles[plugin.id] = plugin.importFiles
 			}
 		}
->>>>>>> 936e0311
 
 		if (typeof plugin.exportFiles === "function") {
 			if (result.data.exportFiles[plugin.id]) {
@@ -179,44 +171,6 @@
 		if (errors.length > 0) {
 			continue
 		}
-<<<<<<< HEAD
-
-		/**
-		 * -------------- BEGIN ADDING TO RESULT --------------
-		 */
-
-		// TODO SDK-v2 IMPORT/EXPORT we remove load/save Message for now
-		// if (typeof plugin.loadMessages === "function") {
-		// 	result.data.loadMessages = plugin.loadMessages
-		// }
-
-		// if (typeof plugin.saveMessages === "function") {
-		// 	result.data.saveMessages = plugin.saveMessages
-		// }
-
-		if (typeof plugin.addCustomApi === "function") {
-			const { data: customApi } = tryCatch(() =>
-				plugin.addCustomApi!({
-					settings: args.settings,
-				})
-			)
-			if (customApi) {
-				result.data.customApi = deepmerge(result.data.customApi, customApi)
-			}
-		}
-	}
-
-	// --- LOADMESSAGE / SAVEMESSAGE NOT DEFINED ---
-
-	// TODO SDK-v2 IMPORT/EXPORT check if we can use that for exporter importer
-	// if (
-	// 	!experimentalPersistence &&
-	// 	(typeof result.data.loadMessages !== "function" ||
-	// 		typeof result.data.saveMessages !== "function")
-	// ) {
-	// 	result.errors.push(new PluginsDoNotProvideLoadOrSaveMessagesError())
-	// }
-=======
 	}
 
 	// -- IMPORT / EXPORT NOT DEFINED FOR ANY PLUGIN --
@@ -227,7 +181,6 @@
 	) {
 		result.errors.push(new PluginsDoNotProvideImportOrExportFilesError())
 	}
->>>>>>> 936e0311
 
 	return {
 		meta,
