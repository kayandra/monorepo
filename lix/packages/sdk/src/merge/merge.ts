/* eslint-disable unicorn/prefer-array-find */
/* eslint-disable @typescript-eslint/no-non-null-assertion */
import type { LixPlugin } from "../plugin.js";
import type { Lix } from "../types.js";
import { getLeafChangesOnlyInSource } from "../query-utilities/get-leaf-changes-only-in-source.js";

/**
 * Combined the changes of the source lix into the target lix.
 */
export async function merge(args: {
	sourceLix: Lix;
	targetLix: Lix;
	sourceBranchId?: string;
	targetBranchId?: string;
	// TODO selectively merge changes
	// onlyTheseChanges
}): Promise<void> {
	// TODO increase performance by using attach mode
	//      and only get the changes and commits that
	//      are not in target.

	const sourceBranchId =
		args.sourceBranchId ||
		(
			await args.sourceLix.db
				.selectFrom("branch")
				.select("id")
				.where("active", "=", true)
				.executeTakeFirstOrThrow()
		).id;

	const targetBranchId =
		args.targetBranchId ||
		(
			await args.targetLix.db
				.selectFrom("branch")
				.select("id")
				.where("active", "=", true)
				.executeTakeFirstOrThrow()
		).id;

	const sourceChanges = await args.sourceLix.db
		.selectFrom("change_view")
		.selectAll()
		.where("branch_id", "=", sourceBranchId)
		.execute();

	// TODO don't query the changes again. inefficient.
	const leafChangesOnlyInSource = await getLeafChangesOnlyInSource({
		sourceLix: args.sourceLix,
		targetLix: args.targetLix,
	});
	// 2. Let the plugin detect conflicts

	const plugin = args.sourceLix.plugins[0] as LixPlugin;

	// TODO function assumes that all changes belong to the same file
	if (args.sourceLix.plugins.length !== 1) {
		throw new Error("Unimplemented. Only one plugin is supported for now");
	} else if (plugin.detectConflicts === undefined) {
		throw new Error("Plugin does not support conflict detection");
	}
	const conflicts = (
		await plugin.detectConflicts({
			sourceLix: args.sourceLix,
			targetLix: args.targetLix,
			leafChangesOnlyInSource,
		})
	).map((c) => ({ ...c, branch_id: targetBranchId }));
<<<<<<< HEAD
=======

	const changesPerFile: Record<string, ArrayBuffer> = {};

	const fileIds = new Set(sourceChanges.map((c) => c.file_id));

	for (const fileId of fileIds) {
		// 3. apply non conflicting leaf changes
		// TODO inefficient double looping
		const nonConflictingLeafChangesInSourceForFile = leafChangesOnlyInSource
			.filter((c) =>
				conflicts.every((conflict) => conflict.conflicting_change_id !== c.id),
			)
			.filter((c) => c.file_id === fileId);

		let file = await args.targetLix.db
			.selectFrom("file")
			.selectAll()
			.where("id", "=", fileId)
			.executeTakeFirst();

		// If the file does not exist in the target lix - we just copy the whole file over
		if (!file) {
			file = await args.sourceLix.db
				.selectFrom("file")
				.selectAll()
				.where("id", "=", fileId)
				.executeTakeFirstOrThrow();

			const fileToInsert = {
				id: file.id,
				path: file.path,
				data: file.data,
				metadata: file.metadata,
			};
			await args.targetLix.db
				.insertInto("file_internal")
				.values(fileToInsert)
				.executeTakeFirst();
		}
>>>>>>> 2626972c

		if (!plugin.applyChanges) {
			throw new Error("Plugin does not support applying changes");
		}

		const { fileData } = await plugin.applyChanges({
			changes: nonConflictingLeafChangesInSourceForFile,
			file,
			lix: args.targetLix,
		});

		changesPerFile[fileId] = fileData;
	}

	// DISCUSSIONS

	/**
	 * NOTE:
	 * this is a naiv implementation that selects just all discussions
	 * and passes them to the target
	 **/
	// selecting all discussion related entries for later upsert
	const sourceDiscussions = await args.sourceLix.db
		.selectFrom("discussion")
		.selectAll()
		.execute();

	const sourceDiscsussionChangeMappings = await args.sourceLix.db
		.selectFrom("discussion_change_map")
		.selectAll()
		.execute();

	const sourceComments = await args.sourceLix.db
		.selectFrom("comment")
		.selectAll()
		.execute();

	await args.targetLix.db.transaction().execute(async (trx) => {
		if (sourceChanges.length > 0) {
			// 1. copy the changes from source
			let lastSeq = await trx
				.selectFrom("branch_change")
				.select("seq")
				.where("branch_change.branch_id", "=", targetBranchId)
				.executeTakeFirst();

			for (const toCopyChange of sourceChanges.map((change) => ({
				...change,
				branch_id: undefined,
				seq: undefined,
				value: JSON.stringify(change.value),
				meta: JSON.stringify(change.meta),
			}))) {
				const existing = await trx
					.selectFrom("change")
					.select("id")
					.where("id", "=", toCopyChange.id)
					.executeTakeFirst();

				if (!existing) {
					await trx
						.insertInto("change")
						.values(
							// @ts-expect-error - todo auto serialize values
							// https://github.com/opral/inlang-message-sdk/issues/123
							toCopyChange,
						)
						.execute();
				}

				if (
					!existing &&
					nonConflictingLeafChangesInSource.find(
						(entry) => entry.id === toCopyChange.id,
					)
				) {
					await trx
						.insertInto("branch_change")
						.values({
							id: toCopyChange.id,
							branch_id: targetBranchId, // todo: only for leaf change
							change_id: toCopyChange.id,
							seq: (lastSeq?.seq || 0) + 1,
						})
						.execute();
				}
			}
		}

		// 3. insert the conflicts of those changes
		if (conflicts.length > 0) {
			await trx
				.insertInto("conflict")
				.values(conflicts)
				// ignore if already exists
				.onConflict((oc) => oc.doNothing())
				.execute();
		}

		for (const [fileId, fileData] of Object.entries(changesPerFile)) {
			// 4. update the file data with the applied changes
			await trx
				.updateTable("file_internal")
				.set("data", fileData)
				.where("id", "=", fileId)
				.execute();
		}

		// 5. add discussions, comments and discsussion_change_mappings

		if (sourceDiscussions.length > 0) {
			await trx
				.insertInto("discussion")
				.values(sourceDiscussions)
				// ignore if already exists
				.onConflict((oc) => oc.doNothing())
				.execute();
		}

		if (sourceDiscsussionChangeMappings.length > 0) {
			await trx
				.insertInto("discussion_change_map")
				.values(sourceDiscsussionChangeMappings)
				// ignore if already exists
				.onConflict((oc) => oc.doNothing())
				.execute();
		}

		if (sourceComments.length > 0) {
			await trx
				.insertInto("comment")
				.values(sourceComments)
				// ignore if already exists
				.onConflict((oc) => oc.doNothing())

				.execute();
		}
	});
}<|MERGE_RESOLUTION|>--- conflicted
+++ resolved
@@ -67,8 +67,6 @@
 			leafChangesOnlyInSource,
 		})
 	).map((c) => ({ ...c, branch_id: targetBranchId }));
-<<<<<<< HEAD
-=======
 
 	const changesPerFile: Record<string, ArrayBuffer> = {};
 
@@ -108,7 +106,6 @@
 				.values(fileToInsert)
 				.executeTakeFirst();
 		}
->>>>>>> 2626972c
 
 		if (!plugin.applyChanges) {
 			throw new Error("Plugin does not support applying changes");
