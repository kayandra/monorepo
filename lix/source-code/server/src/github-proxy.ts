--- conflicted
+++ resolved
@@ -56,22 +56,12 @@
 					request.method === "GET" ? undefined : JSON.stringify(request.body),
 			})
 
-<<<<<<< HEAD
-			// !TODO Change the headers
-			const allowedOrigins = ["http://localhost:3000", "http://localhost:4004"]
-			const origin = request.headers.origin as string
-
-			if (allowedOrigins.includes(origin)) {
-				response.set("Access-Control-Allow-Origin", origin)
-			}
-=======
 			const origin = request.headers.origin as string
 
 			if (allowedAuthUrls.includes(origin)) {
 				response.set("Access-Control-Allow-Origin", origin)
 			}
 
->>>>>>> 49224fba
 			response.set("Access-Control-Allow-Credentials", "true")
 			response.set("Access-Control-Allow-Headers", "x-github-api-version, user-agent")
 
