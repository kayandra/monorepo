--- conflicted
+++ resolved
@@ -33,28 +33,13 @@
 
 	let fileContent = ""
 	it("file is lazy fetched upon first access", async () => {
-<<<<<<< HEAD
-		fileContent = await repository.nodeishFs.readFile("./project.inlang/settings.json", {
-=======
 		fileContent = await repository.nodeishFs.readFile("./README.md", {
->>>>>>> 8d5b28e6
 			encoding: "utf-8",
 		})
 	})
 
 	it("modifying the file", async () => {
 		fileContent += "\n// bar"
-<<<<<<< HEAD
-		await repository.nodeishFs.writeFile("./project.inlang/settings.json", fileContent)
-	})
-
-	it("can commit local modifications to the repo", async () => {
-		const statusPre = await repository.status({ filepath: "project.inlang/settings.json" })
-
-		expect(statusPre).toBe("*modified")
-
-		await repository.add({ filepath: "project.inlang/settings.json" })
-=======
 		await repository.nodeishFs.writeFile("./README.md", fileContent)
 	})
 
@@ -64,17 +49,12 @@
 		expect(statusPre).toBe("*modified")
 
 		await repository.add({ filepath: "README.md" })
->>>>>>> 8d5b28e6
 		await repository.commit({
 			author: { name: "tests", email: "test@inlang.dev" },
 			message: "test changes commit",
 		})
 
-<<<<<<< HEAD
-		const statusPost = await repository.status({ filepath: "project.inlang/settings.json" })
-=======
 		const statusPost = await repository.status({ filepath: "README.md" })
->>>>>>> 8d5b28e6
 
 		expect(statusPost).toBe("unmodified")
 	})
