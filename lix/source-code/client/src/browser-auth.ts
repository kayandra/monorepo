import { publicEnv } from "@inlang/env-variables"
<<<<<<< HEAD
import type { lixAuthModule } from "./api.js"
=======
import type { LixAuthModule } from "./api.js"
>>>>>>> 540f2a12

const gitHubProxyUrl = publicEnv.PUBLIC_GIT_PROXY_BASE_URL + "/github-proxy/"
const githubAppClientId = publicEnv.PUBLIC_LIX_GITHUB_APP_CLIENT_ID

/**
 * Login user in new window.
 *
 * Read https://docs.github.com/en/developers/apps/building-oauth-apps/authorizing-oauth-apps#1-request-a-users-github-identity
 * works only in browsers for now, but other methods should be supported in future
 */
// TODO: later use url with default instead of env var: args: { url?: string }
export async function login() {
	const loginWindow = window.open(
		`https://github.com/login/oauth/authorize?client_id=${githubAppClientId}`,
		"_blank"
	)

	await new Promise((resolve) => {
		const timer = setInterval(() => {
			if (loginWindow?.closed) {
				clearInterval(timer)
				resolve(true)
			}
		}, 700)
	})
}

export async function addPermissions() {
	const permissionWindow = window.open(
		`https://github.com/apps/${publicEnv.PUBLIC_LIX_GITHUB_APP_NAME}/installations/select_target`,
		"_blank"
	)
	await new Promise((resolve) => {
		const timer = setInterval(() => {
			if (permissionWindow?.closed) {
				clearInterval(timer)
				resolve(true)
			}
		}, 700)
	})
}

export async function logout() {
	await fetch(`${publicEnv.PUBLIC_GIT_PROXY_BASE_URL}/services/auth/sign-out`, {
		method: "POST",
		credentials: "include",
	})
}

type Email = {
	email: string
	primary: boolean
	verified: boolean
	visibility: string | undefined
}

/**
 * Get the user info from the GitHub API.
 *
 * Read https://docs.github.com/en/rest/users/users?apiVersion=2022-11-28#get-the-authenticated-user
 *
 * @throws
 */
export async function getUser() {
	const getGithubNoReplyEmail = (emails: Email[]): string | undefined => {
		const githubNoReplyEmail = emails.find((email) =>
			email.email.endsWith("@users.noreply.github.com")
		)
		return githubNoReplyEmail?.email
	}

	const getGithubPublicEmail = (emails: Email[]): string | undefined => {
		const githubPublicEmail = emails.find((email) => email.visibility === "public")
		return githubPublicEmail?.email
	}

	const getGithubPrimaryEmail = (emails: Email[]): string => {
		const githubPrimaryEmail = emails.find((email) => email.primary)
		if (githubPrimaryEmail === undefined) {
			throw Error("No public email found")
		}
		return githubPrimaryEmail.email
	}

	const email = await fetch(`${gitHubProxyUrl}https://api.github.com/user/emails`, {
		credentials: "include",
		headers: {
			Accept: "application/vnd.github+json",
			"X-GitHub-Api-Version": "2022-11-28",
		},
	})
	if (email.ok === false) {
		throw Error(email.statusText)
	}
	const emailBody = await email.json()

	const userEmail =
		getGithubNoReplyEmail(emailBody) ||
		getGithubPublicEmail(emailBody) ||
		getGithubPrimaryEmail(emailBody)

	const request = await fetch(`${gitHubProxyUrl}https://api.github.com/user`, {
		credentials: "include",
		headers: {
			Accept: "application/vnd.github+json",
			"X-GitHub-Api-Version": "2022-11-28",
		},
	})
	if (request.ok === false) {
		throw Error("Failed to get user info " + request.statusText)
	}
	const requestBody = await request.json()

	return {
		username: requestBody.login,
		email: userEmail,
		avatarUrl: requestBody.avatar_url,
	}
}

<<<<<<< HEAD
export const browserAuth: lixAuthModule = { login, logout, getUser, addPermissions }
=======
export const browserAuth: LixAuthModule = { login, logout, getUser, addPermissions }
>>>>>>> 540f2a12
<|MERGE_RESOLUTION|>--- conflicted
+++ resolved
@@ -1,9 +1,5 @@
 import { publicEnv } from "@inlang/env-variables"
-<<<<<<< HEAD
-import type { lixAuthModule } from "./api.js"
-=======
 import type { LixAuthModule } from "./api.js"
->>>>>>> 540f2a12
 
 const gitHubProxyUrl = publicEnv.PUBLIC_GIT_PROXY_BASE_URL + "/github-proxy/"
 const githubAppClientId = publicEnv.PUBLIC_LIX_GITHUB_APP_CLIENT_ID
@@ -124,8 +120,4 @@
 	}
 }
 
-<<<<<<< HEAD
-export const browserAuth: lixAuthModule = { login, logout, getUser, addPermissions }
-=======
-export const browserAuth: LixAuthModule = { login, logout, getUser, addPermissions }
->>>>>>> 540f2a12
+export const browserAuth: LixAuthModule = { login, logout, getUser, addPermissions }