--- conflicted
+++ resolved
@@ -38,11 +38,8 @@
 
       # external contributors dont have access to doppler and secrets and need the public env vars
       # TODO add warning to PR Running CI with public env vars with limited test scope
-<<<<<<< HEAD
-      - run: pnpm run fetchPublicEnv && pnpm run check-all
-=======
-      - run: pnpm run fetch-env:public && pnpm run ci
->>>>>>> ab7ed40f
+      - run: pnpm run fetch-env:public && pnpm run check-all
+
         if: ${{ env.DOPPLER_TOKEN == '' }}
         env:
           DOPPLER_TOKEN: ${{ secrets.DOPPLER_CI_ENV_TOKEN }}
